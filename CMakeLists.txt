--- conflicted
+++ resolved
@@ -194,29 +194,6 @@
 ms_add_static_library(lifestuff_manager ${ALL_FILES_PRIVATE_LIFESTUFF_MANAGER_DIR})
 ms_add_static_library(lifestuff_manager_core ${ALL_FILES_PRIVATE_LIFESTUFF_MANAGER_CORE})
 ms_add_static_library(lifestuff_manager_core_dummy ${ALL_FILES_PRIVATE_LIFESTUFF_MANAGER_CORE})
-<<<<<<< HEAD
-ms_add_static_library(private ${ALL_FILES_PRIVATE_CHUNK_ACTIONS_DIR} ${ALL_FILES_PRIVATE_CHUNK_STORE_DIR} ${ALL_FILES_PRIVATE_DATA_TYPES_DIR} ${RETURN_CODES_H})
-ms_add_static_library(utilities ${ALL_FILES_PRIVATE_UTILS_DIR})
-
-ms_add_executable(lifestuff_mgr "Production" "${PROJECT_SOURCE_DIR}/src/maidsafe/private/lifestuff_manager/lifestuff_manager_main.cc")
-ms_add_executable(signing_tool "Tools" "${PROJECT_SOURCE_DIR}/src/maidsafe/private/tools/signing_tool.cc")
-ms_add_executable(bootstrap_file_tool "Tools" "${PROJECT_SOURCE_DIR}/src/maidsafe/private/tools/bootstrap_file_tool.cc"
-                                              "${PROJECT_SOURCE_DIR}/src/maidsafe/private/lifestuff_manager/vault_info.pb.cc"
-                                              "${PROJECT_SOURCE_DIR}/src/maidsafe/private/lifestuff_manager/vault_info.pb.h"
-                                              "${PROJECT_SOURCE_DIR}/src/maidsafe/private/lifestuff_manager/vault_info_pb.h"
-                                              "${PROJECT_SOURCE_DIR}/src/maidsafe/private/lifestuff_manager/vault_info.proto")
-if(MAIDSAFE_TESTING)
-  ms_add_executable(TESTlifestuff_manager "Tests/Private" ${ALL_FILES_PRIVATE_LIFESTUFF_MANAGER_TESTS_DIR})
-  ms_add_executable(dummy_client "Tests/Private" "${PROJECT_SOURCE_DIR}/src/maidsafe/private/lifestuff_manager/tests/dummy_client.cc")
-  ms_add_executable(dummy_vault "Tests/Private" "${PROJECT_SOURCE_DIR}/src/maidsafe/private/lifestuff_manager/tests/dummy_vault.cc")
-  ms_add_executable(TESTprivate "Tests/Private" ${ALL_FILES_PRIVATE_CHUNK_ACTIONS_TESTS_DIR}
-                                                ${ALL_FILES_PRIVATE_CHUNK_STORE_TESTS_DIR}
-                                                ${ALL_FILES_PRIVATE_DATA_TYPES_TESTS_DIR})
-  ms_add_executable(TESTutilities "Tests/Private" ${ALL_FILES_PRIVATE_UTILS_TESTS_DIR})
-endif()
-
-target_link_libraries(maidsafe_lifestuff_manager maidsafe_utilities)
-=======
 ms_add_static_library(private ${ALL_FILES_PRIVATE_CHUNK_ACTIONS_DIR} ${ALL_FILES_PRIVATE_CHUNK_STORE_DIR} ${RETURN_CODES_H})
 ms_add_static_library(utilities ${ALL_FILES_PRIVATE_UTILS_DIR})
 
@@ -236,7 +213,6 @@
 endif()
 
 target_link_libraries(maidsafe_lifestuff_manager maidsafe_utilities ${BoostRegexLibs})
->>>>>>> f8d06cd6
 target_link_libraries(maidsafe_private maidsafe_utilities)
 target_link_libraries(maidsafe_utilities maidsafe_common)
 target_link_libraries(signing_tool maidsafe_private)
@@ -245,11 +221,7 @@
 if(MAIDSAFE_TESTING)
   target_link_libraries(TESTprivate maidsafe_private)
   target_link_libraries(TESTutilities maidsafe_utilities)
-<<<<<<< HEAD
-  target_link_libraries(dummy_vault maidsafe_lifestuff_manager)
-=======
   target_link_libraries(dummy_vault maidsafe_lifestuff_manager ${BoostRegexLibs})
->>>>>>> f8d06cd6
   target_link_libraries(dummy_client maidsafe_lifestuff_manager)
   target_link_libraries(TESTlifestuff_manager maidsafe_lifestuff_manager maidsafe_lifestuff_manager_core_dummy)
 
@@ -289,8 +261,6 @@
   add_gtests(TESTlifestuff_manager)
   add_gtests(TESTprivate)
   add_gtests(TESTutilities)
-<<<<<<< HEAD
-=======
   label_as_critical_tests(LifeStuffManagerTest.FUNC_StartStop
                           ProcessManagerTest.BEH_StartSingleProcess
                           ProcessManagerTest.BEH_StartThreeProcesses
@@ -398,7 +368,6 @@
                           FobTest.BEH_FobSerialisationAndParsing
                           )
 
->>>>>>> f8d06cd6
   add_project_experimental()
   test_summary_output()
 endif()