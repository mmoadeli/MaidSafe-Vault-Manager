--- conflicted
+++ resolved
@@ -18,10 +18,11 @@
 cmake_minimum_required(VERSION 2.8.10 FATAL_ERROR)
 project(private)
 
-<<<<<<< HEAD
-set(PROTO_SOURCE_DIR ${PROJECT_SOURCE_DIR}/src)
-file(GLOB_RECURSE PROTO_FILES RELATIVE ${PROTO_SOURCE_DIR} "${PROTO_SOURCE_DIR}/maidsafe/*.proto")
-include(../../cmake_modules/maidsafe_standard_setup.cmake)
+include(../../cmake_modules/standard_setup.cmake)
+
+include_directories(${common_SOURCE_DIR}/include)
+include_directories(${passport_SOURCE_DIR}/include)
+
 
 ###################################################################################################
 # Set up all files as GLOBs                                                                       #
@@ -38,7 +39,6 @@
 file(GLOB PROTO_FILES_LIFESTUFF_MANAGER_DIR "${PROJECT_SOURCE_DIR}/src/maidsafe/lifestuff_manager/*.proto")
 file(GLOB SOURCE_PROTO_FILES_LIFESTUFF_MANAGER_DIR "${PROJECT_SOURCE_DIR}/src/maidsafe/lifestuff_manager/*.pb.cc")
 file(GLOB HEADER_PROTO_FILES_LIFESTUFF_MANAGER_DIR "${PROJECT_SOURCE_DIR}/src/maidsafe/lifestuff_manager/*.pb.h")
-file(GLOB MS_HEADER_PROTO_FILES_LIFESTUFF_MANAGER_DIR "${PROJECT_SOURCE_DIR}/src/maidsafe/lifestuff_manager/*_pb.h")
 
 set(ALL_FILES_LIFESTUFF_MANAGER_DIR ${SOURCE_FILES_LIFESTUFF_MANAGER_DIR}
                                              ${HEADER_FILES_LIFESTUFF_MANAGER_DIR}
@@ -48,8 +48,7 @@
                                              "${PROJECT_SOURCE_DIR}/src/maidsafe/lifestuff_manager/lifestuff_manager.h"
                                              "${PROJECT_SOURCE_DIR}/src/maidsafe/lifestuff_manager/config.h")
 list(REMOVE_ITEM SOURCE_FILES_LIFESTUFF_MANAGER_DIR ${SOURCE_PROTO_FILES_LIFESTUFF_MANAGER_DIR})
-list(REMOVE_ITEM HEADER_FILES_LIFESTUFF_MANAGER_DIR ${HEADER_PROTO_FILES_LIFESTUFF_MANAGER_DIR}
-                                                            ${MS_HEADER_PROTO_FILES_LIFESTUFF_MANAGER_DIR})
+list(REMOVE_ITEM HEADER_FILES_LIFESTUFF_MANAGER_DIR ${HEADER_PROTO_FILES_LIFESTUFF_MANAGER_DIR})
 set(STYLE_CHECK_FILES ${SOURCE_FILES_LIFESTUFF_MANAGER_DIR}
                       ${HEADER_FILES_LIFESTUFF_MANAGER_DIR}
                       ${API_FILES_LIFESTUFF_MANAGER_DIR})
@@ -63,8 +62,7 @@
                                                          "${PROJECT_SOURCE_DIR}/src/maidsafe/lifestuff_manager/config.h")
 source_group("LifeStuff Manager Proto Files" FILES ${PROTO_FILES_LIFESTUFF_MANAGER_DIR}
                                                    ${SOURCE_PROTO_FILES_LIFESTUFF_MANAGER_DIR}
-                                                   ${HEADER_PROTO_FILES_LIFESTUFF_MANAGER_DIR}
-                                                   ${MS_HEADER_PROTO_FILES_LIFESTUFF_MANAGER_DIR})
+                                                   ${HEADER_PROTO_FILES_LIFESTUFF_MANAGER_DIR})
 source_group("LifeStuff Manager API Files" FILES ${API_FILES_LIFESTUFF_MANAGER_DIR})
 
 file(GLOB SOURCE_FILES_DATA_TYPES_DIR "${PROJECT_SOURCE_DIR}/src/maidsafe/data_types/*.cc")
@@ -74,17 +72,15 @@
 file(GLOB PROTO_FILES_DATA_TYPES_DIR "${PROJECT_SOURCE_DIR}/src/maidsafe/data_types/*.proto")
 file(GLOB SOURCE_PROTO_FILES_DATA_TYPES_DIR "${PROJECT_SOURCE_DIR}/src/maidsafe/data_types/*.pb.cc")
 file(GLOB HEADER_PROTO_FILES_DATA_TYPES_DIR "${PROJECT_SOURCE_DIR}/src/maidsafe/data_types/*.pb.h")
-file(GLOB MS_HEADER_PROTO_FILES_DATA_TYPES_DIR "${PROJECT_SOURCE_DIR}/src/maidsafe/data_types/*_pb.h")
 
 set(ALL_FILES_DATA_TYPES_DIR ${SOURCE_FILES_DATA_TYPES_DIR} ${HEADER_FILES_DATA_TYPES_DIR} ${PROTO_FILES_DATA_TYPES_DIR} ${API_FILES_DATA_TYPES_DIR})
 list(REMOVE_ITEM SOURCE_FILES_DATA_TYPES_DIR ${SOURCE_PROTO_FILES_DATA_TYPES_DIR})
 list(REMOVE_ITEM HEADER_FILES_DATA_TYPES_DIR ${HEADER_PROTO_FILES_DATA_TYPES_DIR})
-list(REMOVE_ITEM API_FILES_DATA_TYPES_DIR ${MS_HEADER_PROTO_FILES_DATA_TYPES_DIR})
 set(STYLE_CHECK_FILES ${STYLE_CHECK_FILES} ${SOURCE_FILES_DATA_TYPES_DIR} ${HEADER_FILES_DATA_TYPES_DIR} ${API_FILES_DATA_TYPES_DIR})
 
 source_group("Data Types Source Files" FILES ${SOURCE_FILES_DATA_TYPES_DIR})
 source_group("Data Types Header Files" FILES ${HEADER_FILES_DATA_TYPES_DIR})
-source_group("Data Types Proto Files" FILES ${PROTO_FILES_DATA_TYPES_DIR} ${SOURCE_PROTO_FILES_DATA_TYPES_DIR} ${HEADER_PROTO_FILES_DATA_TYPES_DIR} ${MS_HEADER_PROTO_FILES_DATA_TYPES_DIR})
+source_group("Data Types Proto Files" FILES ${PROTO_FILES_DATA_TYPES_DIR} ${SOURCE_PROTO_FILES_DATA_TYPES_DIR} ${HEADER_PROTO_FILES_DATA_TYPES_DIR})
 source_group("Data Types API Files" FILES ${API_FILES_DATA_TYPES_DIR})
 
 file(GLOB SOURCE_FILES_DATA_STORE_DIR "${PROJECT_SOURCE_DIR}/src/maidsafe/data_store/*.cc")
@@ -137,68 +133,13 @@
 ms_add_executable(bootstrap_file_tool "Tools" "${PROJECT_SOURCE_DIR}/src/maidsafe/tools/bootstrap_file_tool.cc"
                                               "${PROJECT_SOURCE_DIR}/src/maidsafe/lifestuff_manager/vault_info.pb.cc"
                                               "${PROJECT_SOURCE_DIR}/src/maidsafe/lifestuff_manager/vault_info.pb.h"
-                                              "${PROJECT_SOURCE_DIR}/src/maidsafe/lifestuff_manager/vault_info_pb.h"
                                               "${PROJECT_SOURCE_DIR}/src/maidsafe/lifestuff_manager/vault_info.proto")
-if(MAIDSAFE_TESTING)
+if(MaidsafeTesting)
   ms_add_executable(TESTlifestuff_manager "Tests/Private" ${ALL_FILES_LIFESTUFF_MANAGER_TESTS_DIR})
   ms_add_executable(dummy_client "Tests/Private" "${PROJECT_SOURCE_DIR}/src/maidsafe/lifestuff_manager/tests/dummy_client.cc")
   ms_add_executable(dummy_vault "Tests/Private" "${PROJECT_SOURCE_DIR}/src/maidsafe/lifestuff_manager/tests/dummy_vault.cc")
   ms_add_executable(TESTprivate "Tests/Private" ${ALL_FILES_DATA_TYPES_TESTS_DIR} ${ALL_FILES_DATA_STORE_TESTS_DIR} ${API_FILES_DETAIL_DIR})
   ms_add_executable(client_controller_tool "Tools" "${PROJECT_SOURCE_DIR}/src/maidsafe/tools/client_controller_tool.cc")
-=======
-include(../../cmake_modules/standard_setup.cmake)
-
-include_directories(${common_SOURCE_DIR}/include)
-include_directories(${passport_SOURCE_DIR}/include)
-
-
-#==================================================================================================#
-# Set up all files as GLOBs                                                                        #
-#==================================================================================================#
-set(LifestuffManagerSourcesDir ${PROJECT_SOURCE_DIR}/src/maidsafe/lifestuff_manager)
-glob_dir(LifestuffManager ${LifestuffManagerSourcesDir} "LifeStuff Manager")
-set(LifestuffManagerMain ${LifestuffManagerSourcesDir}/lifestuff_manager_main.cc)
-set(LifestuffManagerCC ${LifestuffManagerSourcesDir}/lifestuff_manager.cc)
-set(LifestuffManagerH ${LifestuffManagerSourcesDir}/lifestuff_manager.h)
-set(LifestuffManagerConfig ${LifestuffManagerSourcesDir}/config.h)
-set(LifestuffManagerCoreFiles ${LifestuffManagerCC} ${LifestuffManagerH} ${LifestuffManagerConfig})
-list(REMOVE_ITEM LifestuffManagerAllFiles ${LifestuffManagerMain} ${LifestuffManagerCoreFiles})
-source_group("LifeStuff Manager Core Source Files" FILES ${LifestuffManagerCC})
-source_group("LifeStuff Manager Core Header Files" FILES ${LifestuffManagerH} ${LifestuffManagerConfig})
-
-glob_dir(DataTypes ${PROJECT_SOURCE_DIR}/src/maidsafe/data_types "Data Types\\\\")
-
-glob_dir(DataStore ${PROJECT_SOURCE_DIR}/src/maidsafe/data_store "Data Store\\\\")
-
-glob_dir(LifestuffManagerTests ${LifestuffManagerSourcesDir}/tests "LifeStuff Manager Tests")
-list(REMOVE_ITEM LifestuffManagerTestsAllFiles ${LifestuffManagerSourcesDir}/tests/dummy_client.cc)
-list(REMOVE_ITEM LifestuffManagerTestsAllFiles ${LifestuffManagerSourcesDir}/tests/dummy_vault.cc)
-
-glob_dir(DataTypesTests ${PROJECT_SOURCE_DIR}/src/maidsafe/data_types/tests "Data Types Tests")
-
-glob_dir(DataStoreTests ${PROJECT_SOURCE_DIR}/src/maidsafe/data_store/tests "Data Store Tests")
-
-
-#==================================================================================================#
-# Define MaidSafe libraries and executables                                                        #
-#==================================================================================================#
-ms_add_static_library(lifestuff_manager ${LifestuffManagerAllFiles})
-ms_add_static_library(lifestuff_manager_core ${LifestuffManagerCoreFiles})
-ms_add_static_library(lifestuff_manager_core_dummy ${LifestuffManagerCoreFiles})
-ms_add_static_library(private ${DataTypesAllFiles} ${DataStoreAllFiles})
-
-ms_add_executable(lifestuff_mgr "Production" ${LifestuffManagerSourcesDir}/lifestuff_manager_main.cc)
-ms_add_executable(signing_tool "Tools" ${PROJECT_SOURCE_DIR}/src/maidsafe/tools/signing_tool.cc)
-ms_add_executable(bootstrap_file_tool "Tools" ${PROJECT_SOURCE_DIR}/src/maidsafe/tools/bootstrap_file_tool.cc
-                                              ${LifestuffManagerSourcesDir}/vault_info.pb.cc
-                                              ${LifestuffManagerSourcesDir}/vault_info.pb.h
-                                              ${LifestuffManagerSourcesDir}/vault_info.proto)
-if(MaidsafeTesting)
-  ms_add_executable(TESTlifestuff_manager "Tests/Private" ${LifestuffManagerTestsAllFiles})
-  ms_add_executable(dummy_client "Tests/Private" ${LifestuffManagerSourcesDir}/tests/dummy_client.cc)
-  ms_add_executable(dummy_vault "Tests/Private" ${LifestuffManagerSourcesDir}/tests/dummy_vault.cc)
-  ms_add_executable(TESTprivate "Tests/Private" ${DataTypesTestsAllFiles} ${DataStoreTestsAllFiles})
->>>>>>> 0e61f0d2
 endif()
 
 target_link_libraries(maidsafe_private maidsafe_passport maidsafe_common)
@@ -215,6 +156,7 @@
 
   add_dependencies(TESTlifestuff_manager dummy_vault)
 endif()
+
 
 rename_outdated_built_exes()
 
