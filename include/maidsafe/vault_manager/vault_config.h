--- conflicted
+++ resolved
@@ -41,11 +41,7 @@
 
   passport::Pmid pmid;
   boost::filesystem::path vault_dir;
-<<<<<<< HEAD
-=======
   DiskUsage max_disk_usage;
-  std::string vlog_session_id;
->>>>>>> 5396ee3e
 #ifdef TESTING
   enum class TestType : int32_t {
     kNone,
@@ -61,15 +57,10 @@
     TestType test_type;
     std::vector<passport::PublicPmid> public_pmid_list;
   } test_config;
-<<<<<<< HEAD
-#endif
-  DiskUsage max_disk_usage;
-=======
 
   bool send_hostname_to_visualiser_server;
 #endif
-  routing::BootstrapContacts bootstrap_contacts;
->>>>>>> 5396ee3e
+  std::string vlog_session_id;
 };
 
 void swap(VaultConfig& lhs, VaultConfig& rhs);
