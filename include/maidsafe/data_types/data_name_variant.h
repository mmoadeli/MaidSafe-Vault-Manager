/*  Copyright 2012 MaidSafe.net limited

    This MaidSafe Software is licensed to you under (1) the MaidSafe.net Commercial License,
    version 1.0 or later, or (2) The General Public License (GPL), version 3, depending on which
    licence you accepted on initial access to the Software (the "Licences").

    By contributing code to the MaidSafe Software, or to this project generally, you agree to be
    bound by the terms of the MaidSafe Contributor Agreement, version 1.0, found in the root
    directory of this project at LICENSE, COPYING and CONTRIBUTOR respectively and also
    available at: http://www.maidsafe.net/licenses

    Unless required by applicable law or agreed to in writing, the MaidSafe Software distributed
    under the GPL Licence is distributed on an "AS IS" BASIS, WITHOUT WARRANTIES OR CONDITIONS
    OF ANY KIND, either express or implied.

    See the Licences for the specific language governing permissions and limitations relating to
    use of the MaidSafe Software.                                                                 */

#ifndef MAIDSAFE_DATA_TYPES_DATA_NAME_VARIANT_H_
#define MAIDSAFE_DATA_TYPES_DATA_NAME_VARIANT_H_

#include <utility>

#include "boost/variant/static_visitor.hpp"
#include "boost/variant/variant.hpp"

#include "maidsafe/common/error.h"
#include "maidsafe/common/log.h"
#include "maidsafe/common/tagged_value.h"
#include "maidsafe/common/types.h"
#include "maidsafe/passport/types.h"

#include "maidsafe/data_types/data_type_macros.h"
#include "maidsafe/data_types/data_type_values.h"
#include "maidsafe/data_types/immutable_data.h"
#include "maidsafe/data_types/mutable_data.h"

namespace maidsafe {

<<<<<<< HEAD
typedef boost::variant<passport::PublicAnmid::Name, passport::PublicAnsmid::Name,
                       passport::PublicAntmid::Name, passport::PublicAnmaid::Name,
                       passport::PublicMaid::Name, passport::PublicPmid::Name, passport::Mid::Name,
                       passport::Smid::Name, passport::Tmid::Name, passport::PublicAnmpid::Name,
                       passport::PublicMpid::Name, ImmutableData::Name, MutableData::Name>
                       DataNameVariant;

inline DataNameVariant GetDataNameVariant(DataTagValue type, const Identity& name) {
  switch (type) {
    case DataTagValue::kAnmidValue:
      return passport::PublicAnmid::Name(name);
    case DataTagValue::kAnsmidValue:
      return passport::PublicAnsmid::Name(name);
    case DataTagValue::kAntmidValue:
      return passport::PublicAntmid::Name(name);
    case DataTagValue::kAnmaidValue:
      return passport::PublicAnmaid::Name(name);
    case DataTagValue::kMaidValue:
      return passport::PublicMaid::Name(name);
    case DataTagValue::kPmidValue:
      return passport::PublicPmid::Name(name);
    case DataTagValue::kMidValue:
      return passport::Mid::Name(name);
    case DataTagValue::kSmidValue:
      return passport::Smid::Name(name);
    case DataTagValue::kTmidValue:
      return passport::Tmid::Name(name);
    case DataTagValue::kAnmpidValue:
      return passport::PublicAnmpid::Name(name);
    case DataTagValue::kMpidValue:
      return passport::PublicMpid::Name(name);
    case DataTagValue::kImmutableDataValue:
      return ImmutableData::Name(name);
    case DataTagValue::kMutableDataValue:
      return MutableData::Name(name);
    default: {
      LOG(kError) << "Unhandled data type";
      ThrowError(CommonErrors::invalid_parameter);
      return DataNameVariant();
    }
  }
}
=======
// Defines a typedef of boost::variant<MAIDSAFE_DATA_TYPES> named 'DataNameVariant'.  Also defines a
// function with signature:
//     inline DataNameVariant GetDataNameVariant(DataTagValue type, const Identity& name);
// This throws if 'type' is not a valid DataTagValue.
DEFINE_DATA_NAME_VARIANT
>>>>>>> 73c5cf7a

struct GetTagValueVisitor : public boost::static_visitor<DataTagValue> {
  template <typename NameType>
  result_type operator()(const NameType&) const {
    return NameType::data_type::Tag::kValue;
  }
};

struct GetIdentityVisitor : public boost::static_visitor<Identity> {
  template <typename NameType>
  result_type operator()(const NameType& name) const {
    return name.value;
  }
};

struct GetTagValueAndIdentityVisitor
    : public boost::static_visitor<std::pair<DataTagValue, Identity>> {
  template <typename NameType>
  result_type operator()(const NameType& name) const {
    return std::make_pair(NameType::data_type::Tag::kValue, name.value);
  }
};

}  // namespace maidsafe

#endif  // MAIDSAFE_DATA_TYPES_DATA_NAME_VARIANT_H_<|MERGE_RESOLUTION|>--- conflicted
+++ resolved
@@ -37,56 +37,11 @@
 
 namespace maidsafe {
 
-<<<<<<< HEAD
-typedef boost::variant<passport::PublicAnmid::Name, passport::PublicAnsmid::Name,
-                       passport::PublicAntmid::Name, passport::PublicAnmaid::Name,
-                       passport::PublicMaid::Name, passport::PublicPmid::Name, passport::Mid::Name,
-                       passport::Smid::Name, passport::Tmid::Name, passport::PublicAnmpid::Name,
-                       passport::PublicMpid::Name, ImmutableData::Name, MutableData::Name>
-                       DataNameVariant;
-
-inline DataNameVariant GetDataNameVariant(DataTagValue type, const Identity& name) {
-  switch (type) {
-    case DataTagValue::kAnmidValue:
-      return passport::PublicAnmid::Name(name);
-    case DataTagValue::kAnsmidValue:
-      return passport::PublicAnsmid::Name(name);
-    case DataTagValue::kAntmidValue:
-      return passport::PublicAntmid::Name(name);
-    case DataTagValue::kAnmaidValue:
-      return passport::PublicAnmaid::Name(name);
-    case DataTagValue::kMaidValue:
-      return passport::PublicMaid::Name(name);
-    case DataTagValue::kPmidValue:
-      return passport::PublicPmid::Name(name);
-    case DataTagValue::kMidValue:
-      return passport::Mid::Name(name);
-    case DataTagValue::kSmidValue:
-      return passport::Smid::Name(name);
-    case DataTagValue::kTmidValue:
-      return passport::Tmid::Name(name);
-    case DataTagValue::kAnmpidValue:
-      return passport::PublicAnmpid::Name(name);
-    case DataTagValue::kMpidValue:
-      return passport::PublicMpid::Name(name);
-    case DataTagValue::kImmutableDataValue:
-      return ImmutableData::Name(name);
-    case DataTagValue::kMutableDataValue:
-      return MutableData::Name(name);
-    default: {
-      LOG(kError) << "Unhandled data type";
-      ThrowError(CommonErrors::invalid_parameter);
-      return DataNameVariant();
-    }
-  }
-}
-=======
 // Defines a typedef of boost::variant<MAIDSAFE_DATA_TYPES> named 'DataNameVariant'.  Also defines a
 // function with signature:
 //     inline DataNameVariant GetDataNameVariant(DataTagValue type, const Identity& name);
 // This throws if 'type' is not a valid DataTagValue.
 DEFINE_DATA_NAME_VARIANT
->>>>>>> 73c5cf7a
 
 struct GetTagValueVisitor : public boost::static_visitor<DataTagValue> {
   template <typename NameType>
