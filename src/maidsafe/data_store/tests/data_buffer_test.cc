--- conflicted
+++ resolved
@@ -166,21 +166,12 @@
   DataBufferPtr data_buffer_;
 };
 
-<<<<<<< HEAD
 TEST_CASE_METHOD(DataBufferTest, "Constructor", "[Private][Behavioural]") {
-  REQUIRE_NOTHROW(DataBuffer(MemoryUsage(0), DiskUsage(0), pop_functor_));
-  REQUIRE_NOTHROW(DataBuffer(MemoryUsage(1), DiskUsage(1), pop_functor_));
-  REQUIRE_THROWS_AS(DataBuffer(MemoryUsage(1), DiskUsage(0), pop_functor_), std::exception);
-  REQUIRE_THROWS_AS(DataBuffer(MemoryUsage(2), DiskUsage(1), pop_functor_), std::exception);
-  REQUIRE_THROWS_AS(DataBuffer(MemoryUsage(200001), DiskUsage(200000), pop_functor_),
-=======
-TEST_CASE_METHOD(DataBufferTest, "DataBufferConstructor", "[Private][Behavioural]") {
   REQUIRE_NOTHROW(DataBufferType(MemoryUsage(0), DiskUsage(0), pop_functor_));
   REQUIRE_NOTHROW(DataBufferType(MemoryUsage(1), DiskUsage(1), pop_functor_));
   REQUIRE_THROWS_AS(DataBufferType(MemoryUsage(1), DiskUsage(0), pop_functor_), std::exception);
   REQUIRE_THROWS_AS(DataBufferType(MemoryUsage(2), DiskUsage(1), pop_functor_), std::exception);
   REQUIRE_THROWS_AS(DataBufferType(MemoryUsage(200001), DiskUsage(200000), pop_functor_),
->>>>>>> 07abf047
                     std::exception);
   REQUIRE_NOTHROW(DataBufferType(MemoryUsage(199999), DiskUsage(200000), pop_functor_));
 
@@ -253,8 +244,8 @@
   fs::path data_buffer_path(*test_path / "data_buffer");
   const uintmax_t kMemorySize(1), kDiskSize(2);
 
-  data_buffer_.reset(new DataBufferType(MemoryUsage(kMemorySize), DiskUsage(kDiskSize), pop_functor_,
-                                        data_buffer_path));
+  data_buffer_.reset(new DataBufferType(MemoryUsage(kMemorySize), DiskUsage(kDiskSize),
+                                        pop_functor_, data_buffer_path));
   auto key(GenerateRandomKey<KeyType>());
   NonEmptyString small_value(std::string(kMemorySize, 'a'));
   REQUIRE_NOTHROW(data_buffer_->Store(key, small_value));
@@ -269,8 +260,8 @@
   REQUIRE_THROWS_AS(data_buffer_->Get(key), std::exception);
   REQUIRE_THROWS_AS(data_buffer_->Delete(key), std::exception);
 
-  data_buffer_.reset(new DataBufferType(MemoryUsage(kMemorySize), DiskUsage(kDiskSize), pop_functor_,
-                                        data_buffer_path));
+  data_buffer_.reset(new DataBufferType(MemoryUsage(kMemorySize), DiskUsage(kDiskSize),
+                                        pop_functor_, data_buffer_path));
   NonEmptyString large_value(std::string(kDiskSize, 'a'));
   REQUIRE_NOTHROW(data_buffer_->Store(key, large_value));
   REQUIRE_NOTHROW(data_buffer_->Delete(key));
