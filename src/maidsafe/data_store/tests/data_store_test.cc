--- conflicted
+++ resolved
@@ -289,25 +289,14 @@
   DataStorePtr data_store_;
 };
 
-<<<<<<< HEAD
 TEST_CASE_METHOD(DataStoreTest, "Constructor", "[Private][Behavioural]") {
-  REQUIRE_NOTHROW(DataStore(MemoryUsage(0), DiskUsage(0), pop_functor_));
-  REQUIRE_NOTHROW(DataStore(MemoryUsage(1), DiskUsage(1), pop_functor_));
-  REQUIRE_THROWS_AS(DataStore(MemoryUsage(1), DiskUsage(0), pop_functor_), std::exception);
-  REQUIRE_THROWS_AS(DataStore(MemoryUsage(2), DiskUsage(1), pop_functor_), std::exception);
-  REQUIRE_THROWS_AS(DataStore(MemoryUsage(200001), DiskUsage(200000), pop_functor_),
-                    std::exception);
-  REQUIRE_NOTHROW(DataStore(MemoryUsage(199999), DiskUsage(200000), pop_functor_));
-=======
-TEST_CASE_METHOD(DataStoreTest, "DataStoreConstructor", "[Private][Behavioural]") {
   REQUIRE_NOTHROW(DataStoreType(MemoryUsage(0), DiskUsage(0), pop_functor_));
   REQUIRE_NOTHROW(DataStoreType(MemoryUsage(1), DiskUsage(1), pop_functor_));
   REQUIRE_THROWS_AS(DataStoreType(MemoryUsage(1), DiskUsage(0), pop_functor_), std::exception);
   REQUIRE_THROWS_AS(DataStoreType(MemoryUsage(2), DiskUsage(1), pop_functor_), std::exception);
   REQUIRE_THROWS_AS(DataStoreType(MemoryUsage(200001), DiskUsage(200000), pop_functor_),
-                                  std::exception);
+                    std::exception);
   REQUIRE_NOTHROW(DataStoreType(MemoryUsage(199999), DiskUsage(200000), pop_functor_));
->>>>>>> 07abf047
   // Create a path to a file, and check that this can't be used as the disk store path.
   maidsafe::test::TestPath test_path(maidsafe::test::CreateTestPath("MaidSafe_Test_DataBuffer"));
   REQUIRE_FALSE(test_path->empty());
