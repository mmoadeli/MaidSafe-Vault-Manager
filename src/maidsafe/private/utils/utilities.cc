/***************************************************************************************************
 *  Copyright 2012 maidsafe.net limited                                                            *
 *                                                                                                 *
 *  The following source code is property of MaidSafe.net limited and is not meant for external    *
 *  use. The use of this code is governed by the licence file licence.txt found in the root of     *
 *  this directory and also on www.maidsafe.net.                                                   *
 *                                                                                                 *
 *  You are not free to copy, amend or otherwise use this source code without the explicit written *
 *  permission of the board of directors of MaidSafe.net.                                          *
 **************************************************************************************************/

#include "maidsafe/private/utils/utilities.h"

#include "boost/date_time/posix_time/posix_time.hpp"
#include "boost/thread/condition_variable.hpp"
#include "boost/thread/mutex.hpp"

#include "maidsafe/common/log.h"
#include "maidsafe/common/utils.h"

#include "maidsafe/private/chunk_actions/chunk_pb.h"

namespace bptime = boost::posix_time;
namespace pca = maidsafe::priv::chunk_actions;

namespace maidsafe {

namespace priv {

namespace utilities {

<<<<<<< HEAD
//  std::string SerialisedSignedData(const asymm::Keys& keys) {
//    asymm::EncodedPublicKey encoded_public_key(asymm::EncodeKey(keys.public_key));
//    pca::SignedData signed_data;
//    signed_data.set_data(encoded_public_key.string());
//    signed_data.set_signature(keys.validation_token);
//    return signed_data.SerializeAsString();
//  }
=======
std::string SerialisedSignedData(const asymm::Keys& keys) {
  asymm::EncodedPublicKey encoded_public_key(asymm::EncodeKey(keys.public_key));
  pca::SignedData signed_data;
  signed_data.set_data(encoded_public_key.string());
  //signed_data.set_signature(keys.validation_token);
  return signed_data.SerializeAsString();
}

asymm::Keys CreateMaidsafeIdentity() {
  asymm::Keys keys(asymm::GenerateKeyPair());
  std::string encoded_public_key(asymm::EncodeKey(keys.public_key).string());
  //keys.validation_token =
  //    asymm::Sign(asymm::PlainText(encoded_public_key), keys.private_key).string();
  //keys.identity =
  //    Identity(crypto::Hash<crypto::SHA512>(encoded_public_key + keys.validation_token));
  return keys;
}
>>>>>>> ca470e4c

void ChunkStoreOperationCallback(const bool& response,
                                 std::mutex* mutex,
                                 std::condition_variable* cond_var,
                                 int* result) {
  if (!mutex || !cond_var || !result)
    return;
  std::unique_lock<std::mutex> lock(*mutex);
  if (response)
    *result = kSuccess;
  else
    *result = kRemoteChunkStoreFailure;
  cond_var->notify_all();
}

int WaitForResults(std::mutex& mutex,
                   std::condition_variable& cond_var,
                   std::vector<int>& results,
                   std::chrono::seconds interval) {
  assert(results.size() < 129U);  // Arbitrary decision
  int size(static_cast<int>(results.size()));
  try {
    std::unique_lock<std::mutex> lock(mutex);
    if (!cond_var.wait_for(lock,
                           interval * size,
                           [&]()->bool {
                             for (int i(0); i < size; ++i) {
                               if (results.at(i) == kPendingResult) {
                                 LOG(kInfo) << "Element " << i << " still pending.";
                                 return false;
                               }
                             }
                             return true;
                           })) {
      LOG(kError) << "Timed out during waiting response: ";
      for (int n(0); n < size; ++n)
        LOG(kError) << results[n] << " - ";
      return kOperationTimeOut;
    }
  }
  catch(const std::exception& e) {
    LOG(kError) << "Exception Failure during waiting response : " << e.what();
    return kOperationTimeOut;
  }
  return kSuccess;
}

}  // namespace utilities

}  // namespace priv

}  // namespace maidsafe<|MERGE_RESOLUTION|>--- conflicted
+++ resolved
@@ -29,15 +29,6 @@
 
 namespace utilities {
 
-<<<<<<< HEAD
-//  std::string SerialisedSignedData(const asymm::Keys& keys) {
-//    asymm::EncodedPublicKey encoded_public_key(asymm::EncodeKey(keys.public_key));
-//    pca::SignedData signed_data;
-//    signed_data.set_data(encoded_public_key.string());
-//    signed_data.set_signature(keys.validation_token);
-//    return signed_data.SerializeAsString();
-//  }
-=======
 std::string SerialisedSignedData(const asymm::Keys& keys) {
   asymm::EncodedPublicKey encoded_public_key(asymm::EncodeKey(keys.public_key));
   pca::SignedData signed_data;
@@ -45,17 +36,6 @@
   //signed_data.set_signature(keys.validation_token);
   return signed_data.SerializeAsString();
 }
-
-asymm::Keys CreateMaidsafeIdentity() {
-  asymm::Keys keys(asymm::GenerateKeyPair());
-  std::string encoded_public_key(asymm::EncodeKey(keys.public_key).string());
-  //keys.validation_token =
-  //    asymm::Sign(asymm::PlainText(encoded_public_key), keys.private_key).string();
-  //keys.identity =
-  //    Identity(crypto::Hash<crypto::SHA512>(encoded_public_key + keys.validation_token));
-  return keys;
-}
->>>>>>> ca470e4c
 
 void ChunkStoreOperationCallback(const bool& response,
                                  std::mutex* mutex,
