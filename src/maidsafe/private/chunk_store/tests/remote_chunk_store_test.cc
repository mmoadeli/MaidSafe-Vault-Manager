--- conflicted
+++ resolved
@@ -766,14 +766,11 @@
       ++parallel_tasks_;
       DLOG(INFO) << "Before Posting: Parallel tasks: " << parallel_tasks_;
       thread_group_.create_thread([=] {
-<<<<<<< HEAD
-=======
           DoGetAndLock(chunk_store_, it->first, "", it->second.second, 0);
       });
       ++parallel_tasks_;
       DLOG(INFO) << "Before Posting: Parallel tasks: " << parallel_tasks_;
       thread_group_.create_thread([=] {
->>>>>>> f57f8412
           DoGet(chunk_store_, it->first, it->second.second, 0);
       });
     }
