/* Copyright (c) 2011 maidsafe.net limited
All rights reserved.

Redistribution and use in source and binary forms, with or without modification,
are permitted provided that the following conditions are met:

    * Redistributions of source code must retain the above copyright notice,
    this list of conditions and the following disclaimer.
    * Redistributions in binary form must reproduce the above copyright notice,
    this list of conditions and the following disclaimer in the documentation
    and/or other materials provided with the distribution.
    * Neither the name of the maidsafe.net limited nor the names of its
    contributors may be used to endorse or promote products derived from this
    software without specific prior written permission.

THIS SOFTWARE IS PROVIDED BY THE COPYRIGHT HOLDERS AND CONTRIBUTORS "AS IS" AND
ANY EXPRESS OR IMPLIED WARRANTIES, INCLUDING, BUT NOT LIMITED TO, THE IMPLIED
WARRANTIES OF MERCHANTABILITY AND FITNESS FOR A PARTICULAR PURPOSE ARE
DISCLAIMED.  IN NO EVENT SHALL THE COPYRIGHT HOLDER OR CONTRIBUTORS BE LIABLE
FOR ANY DIRECT, INDIRECT, INCIDENTAL, SPECIAL, EXEMPLARY, OR CONSEQUENTIAL
DAMAGES (INCLUDING, BUT NOT LIMITED TO, PROCUREMENT OF SUBSTITUTE GOODS OR
SERVICES; LOSS OF USE, DATA, OR PROFITS; OR BUSINESS INTERRUPTION) HOWEVER
CAUSED AND ON ANY THEORY OF LIABILITY, WHETHER IN CONTRACT, STRICT LIABILITY, OR
TORT (INCLUDING NEGLIGENCE OR OTHERWISE) ARISING IN ANY WAY OUT OF THE USE OF
THIS SOFTWARE, EVEN IF ADVISED OF THE POSSIBILITY OF SUCH DAMAGE.
*/

#include <memory>

#include "boost/filesystem.hpp"
#include "boost/filesystem/fstream.hpp"
#include "boost/thread.hpp"

#include "gmock/gmock.h"

#include "maidsafe/common/test.h"
#include "maidsafe/common/log.h"
#include "maidsafe/common/utils.h"
#include "maidsafe/common/rsa.h"
#include "maidsafe/common/asio_service.h"

#include "maidsafe/private/chunk_actions/chunk_action_authority.h"
#include "maidsafe/private/chunk_actions/chunk_pb.h"
#include "maidsafe/private/chunk_actions/chunk_types.h"
#include "maidsafe/private/chunk_store/buffered_chunk_store.h"
#include "maidsafe/private/chunk_store/remote_chunk_store.h"
#include "maidsafe/private/chunk_store/tests/mock_chunk_manager.h"

namespace fs = boost::filesystem;
namespace args = std::placeholders;

namespace maidsafe {

namespace priv {

namespace chunk_store {

namespace test {

class RemoteChunkStoreTest: public testing::Test {
 public:
  RemoteChunkStoreTest()
      : test_dir_(maidsafe::test::CreateTestPath("TestRemoteChunkStore")),
        chunk_dir_(*test_dir_ / "chunks"),
        asio_service_(),
        chunk_store_(),
        mock_manager_chunk_store_(),
        mock_chunk_manager_(),
        mutex_(),
        cond_var_(),
        parallel_tasks_(0),
        task_number_(0),
        num_successes_(0),
        rcs_pending_ops_conn_(),
        keys_(new asymm::Keys),
        alternate_keys_(new asymm::Keys),
        signed_data_(),
        store_failed_callback_(),
        store_success_callback_(),
        modify_failed_callback_(),
        modify_success_callback_(),
        delete_failed_callback_(),
        delete_success_callback_(),
        empty_callback_() {}

  void DoGet(std::shared_ptr<priv::chunk_store::RemoteChunkStore> chunk_store,
             const std::string &chunk_name,
             const std::string &chunk_content, int task_num) {
    {
      boost::mutex::scoped_lock lock(mutex_);
      while (task_number_ < task_num)
        cond_var_.wait(lock);
      ++task_number_;
    }
    EXPECT_TRUE(EqualChunks(chunk_content,
<<<<<<< HEAD
                            chunk_store->Get(chunk_name, data_)));
    LOG(kInfo) << "DoGet - " << Base32Substr(chunk_name)
=======
                            chunk_store->Get(chunk_name, keys_)));
    DLOG(INFO) << "DoGet - " << Base32Substr(chunk_name)
>>>>>>> dfe963ad
                << " - before lock, parallel_tasks_ = " << parallel_tasks_;
    boost::mutex::scoped_lock lock(mutex_);
    --parallel_tasks_;
    cond_var_.notify_all();
    LOG(kInfo) << "DoGet - " << Base32Substr(chunk_name)
                << " - end, parallel_tasks_ = " << parallel_tasks_;
  }

  void DoGetAndLock(std::shared_ptr<priv::chunk_store::RemoteChunkStore>
                        chunk_store,
                    const std::string &chunk_name,
                    const std::string &local_version,
                    const std::string &chunk_content,
                    int task_num) {
    {
      boost::mutex::scoped_lock lock(mutex_);
      while (task_number_ < task_num)
        cond_var_.wait(lock);
      ++task_number_;
    }
    std::string retrieved_content;
    chunk_store->GetAndLock(chunk_name, local_version, keys_,
                            &retrieved_content);
    EXPECT_TRUE(EqualChunks(chunk_content, retrieved_content))
                << " - before lock, parallel_tasks_ = " << parallel_tasks_;
    boost::mutex::scoped_lock lock(mutex_);
    --parallel_tasks_;
    cond_var_.notify_all();
    DLOG(INFO) << "DoGetAndLock - " << Base32Substr(chunk_name)
                << " - end, parallel_tasks_ = " << parallel_tasks_;
  }

  void DoStore(std::shared_ptr<priv::chunk_store::RemoteChunkStore> chunk_store,
               const std::string &chunk_name,
               const std::string &chunk_content, int task_num) {
    {
      boost::mutex::scoped_lock lock(mutex_);
      while (task_number_ < task_num)
        cond_var_.wait(lock);
    }
    EXPECT_TRUE(chunk_store->Store(chunk_name, chunk_content,
<<<<<<< HEAD
                                   store_success_callback_, data_));
    LOG(kInfo) << "DoStore - " << Base32Substr(chunk_name)
=======
                                   store_success_callback_, keys_));
    DLOG(INFO) << "DoStore - " << Base32Substr(chunk_name)
>>>>>>> dfe963ad
               << " - before lock, parallel_tasks_ = "
               << parallel_tasks_;
    {
      boost::mutex::scoped_lock lock(mutex_);
      --parallel_tasks_;
      ++task_number_;
      cond_var_.notify_all();
      LOG(kInfo) << "DoStore - " << Base32Substr(chunk_name)
                << " - end, parallel_tasks_ = " << parallel_tasks_;
    }
  }

  void DoDelete(
      std::shared_ptr<priv::chunk_store::RemoteChunkStore> chunk_store,
      const std::string &chunk_name,
      const bool &expected_result, int task_num) {
    {
      boost::mutex::scoped_lock lock(mutex_);
      while (task_number_ < task_num)
        cond_var_.wait(lock);
    }
    EXPECT_EQ(expected_result, chunk_store->Delete(chunk_name,
                                                   delete_success_callback_,
<<<<<<< HEAD
                                                   data_));
    LOG(kInfo) << "DoDelete - " << Base32Substr(chunk_name)
=======
                                                   keys_));
    DLOG(INFO) << "DoDelete - " << Base32Substr(chunk_name)
>>>>>>> dfe963ad
               << " - before lock, parallel_tasks_ = "
               << parallel_tasks_;
    {
      boost::mutex::scoped_lock lock(mutex_);
      --parallel_tasks_;
      ++task_number_;
      cond_var_.notify_all();
      LOG(kInfo) << "DoDelete - " << Base32Substr(chunk_name)
                  << " - end, parallel_tasks_ = " << parallel_tasks_;
    }
  }

  void DoModify(
             std::shared_ptr<priv::chunk_store::RemoteChunkStore> chunk_store,
             const std::string &chunk_name,
             const std::string &chunk_content, int task_num) {
    {
      boost::mutex::scoped_lock lock(mutex_);
      while (task_number_ < task_num)
        cond_var_.wait(lock);
    }
    EXPECT_TRUE(chunk_store->Modify(chunk_name, chunk_content,
<<<<<<< HEAD
                                         modify_success_callback_, data_));
        LOG(kInfo) << "DoModify - " << Base32Substr(chunk_name)
=======
                                         modify_success_callback_, keys_));
        DLOG(INFO) << "DoModify - " << Base32Substr(chunk_name)
>>>>>>> dfe963ad
               << " - before lock, parallel_tasks_ = "
               << parallel_tasks_;
    boost::mutex::scoped_lock lock(mutex_);
    --parallel_tasks_;
    ++task_number_;
    cond_var_.notify_all();
    LOG(kInfo) << "DoModify - " << Base32Substr(chunk_name)
                << " - end, parallel_tasks_ = " << parallel_tasks_;
  }

  void DoDeleteWithoutTest(
      std::shared_ptr<priv::chunk_store::RemoteChunkStore> chunk_store,
      const std::string &chunk_name) {
    if (chunk_store->Delete(chunk_name, delete_failed_callback_, keys_))
      ++num_successes_;
    LOG(kInfo) << "DoDeleteWithoutTest - " << Base32Substr(chunk_name)
               << " - before lock, parallel_tasks_ = "
               << parallel_tasks_;
    boost::mutex::scoped_lock lock(mutex_);
    --parallel_tasks_;
    cond_var_.notify_all();
    LOG(kInfo) << "DoDeleteWithoutTest - end, parallel_tasks_ = "
               << parallel_tasks_;
  }

  void DoModifyWithoutTest(
             std::shared_ptr<priv::chunk_store::RemoteChunkStore> chunk_store,
             const std::string &chunk_name,
             const std::string &chunk_content, int task_num) {
    {
      boost::mutex::scoped_lock lock(mutex_);
      while (task_number_ < task_num)
        cond_var_.wait(lock);
    }
    chunk_store->Modify(chunk_name, chunk_content,
<<<<<<< HEAD
                                         empty_callback_, data_);
        LOG(kInfo) << "DoModifyWithoutTest - " << Base32Substr(chunk_name)
=======
                                         empty_callback_, keys_);
        DLOG(INFO) << "DoModifyWithoutTest - " << Base32Substr(chunk_name)
>>>>>>> dfe963ad
               << " - before lock, parallel_tasks_ = "
               << parallel_tasks_;
    boost::mutex::scoped_lock lock(mutex_);
    --parallel_tasks_;
    ++task_number_;
    cond_var_.notify_all();
    LOG(kInfo) << "DoModifyWithoutTest - " << Base32Substr(chunk_name)
                << " - end, parallel_tasks_ = " << parallel_tasks_;
  }

  void StoreSuccessfulCallback(bool success) {
    EXPECT_TRUE(success);
    LOG(kInfo) << "StoreSuccessfulCallback reached";
  }

  void StoreFailedCallback(bool success) {
    EXPECT_FALSE(success);
  }

  void ModifySuccessfulCallback(bool success) {
    EXPECT_TRUE(success);
  }

  void ModifyFailedCallback(bool success) {
    EXPECT_FALSE(success);
  }
  void DeleteSuccessfulCallback(bool success) {
    EXPECT_TRUE(success);
  }

  void DeleteFailedCallback(bool success) {
    EXPECT_FALSE(success);
  }

  void EmptyCallback(bool /*success*/) {}

  void PrintPendingOps(size_t num_pending_ops) {
    LOG(kInfo) << "Number of pending ops according to signal: "
               << num_pending_ops;
    LOG(kInfo) << "Number of pending ops according to getter: "
               << chunk_store_->NumPendingOps();
  }

  ~RemoteChunkStoreTest() {}

 protected:
  void SetUp() {
    asio_service_.Start(21);
    fs::create_directories(chunk_dir_);
    InitLocalChunkStore(&chunk_store_, chunk_dir_, asio_service_.service());
    InitMockManagerChunkStore(&mock_manager_chunk_store_,
                              chunk_dir_,
                              asio_service_.service());
    maidsafe::rsa::GenerateKeyPair(keys_.get());
    maidsafe::rsa::GenerateKeyPair(alternate_keys_.get());
    signed_data_.set_data(RandomString(50));
    asymm::Sign(signed_data_.data(), keys_->private_key,
            signed_data_.mutable_signature());
    store_failed_callback_ = std::bind(
        &RemoteChunkStoreTest::StoreFailedCallback, this, args::_1);
    store_success_callback_ = std::bind(
        &RemoteChunkStoreTest::StoreSuccessfulCallback, this, args::_1);
    modify_failed_callback_ = std::bind(
        &RemoteChunkStoreTest::ModifyFailedCallback, this, args::_1);
    modify_success_callback_ = std::bind(
        &RemoteChunkStoreTest::ModifySuccessfulCallback, this, args::_1);
    delete_failed_callback_ = std::bind(
        &RemoteChunkStoreTest::DeleteFailedCallback, this, args::_1);
    delete_success_callback_ = std::bind(
        &RemoteChunkStoreTest::DeleteSuccessfulCallback, this, args::_1);
    empty_callback_ = std::bind(&RemoteChunkStoreTest::EmptyCallback,
                                  this, args::_1);
    rcs_pending_ops_conn_ = this->chunk_store_->sig_num_pending_ops()->connect(
            boost::bind(&RemoteChunkStoreTest::PrintPendingOps, this, _1));
  }

  void TearDown() {
    rcs_pending_ops_conn_.disconnect();
    asio_service_.Stop();
  }

  std::shared_ptr<RemoteChunkStore> CreateMockManagerChunkStore(
      const fs::path &base_dir,
      boost::asio::io_service &asio_service) {
    std::shared_ptr<BufferedChunkStore> buffered_chunk_store(
        new BufferedChunkStore(asio_service));
    std::string buffered_chunk_store_dir("buffered_chunk_store" +
                                         RandomAlphaNumericString(8));
    buffered_chunk_store->Init(base_dir / buffered_chunk_store_dir);
    std::shared_ptr<chunk_actions::ChunkActionAuthority> chunk_action_authority(
        new chunk_actions::ChunkActionAuthority(buffered_chunk_store));
    mock_chunk_manager_.reset(new MockChunkManager(buffered_chunk_store));

    return std::shared_ptr<RemoteChunkStore>(
        new RemoteChunkStore(buffered_chunk_store,
                             mock_chunk_manager_,
                             chunk_action_authority));
  }

  void InitLocalChunkStore(std::shared_ptr<RemoteChunkStore> *chunk_store,
                           const fs::path &chunk_dir,
                           boost::asio::io_service & asio_service) {
    chunk_store->reset();
    fs::path chunk_lock_path = *test_dir_ / "chunk_locks";
    fs::path buffered_chunk_store_path(chunk_dir / RandomAlphaNumericString(8));
    fs::path local_repository(chunk_dir / "local_repository");
    *chunk_store = CreateLocalChunkStore(buffered_chunk_store_path,
                                         local_repository,
                                         chunk_lock_path,
                                         asio_service);
    (*chunk_store)->SetCompletionWaitTimeout(boost::posix_time::seconds(3));
    (*chunk_store)->SetOperationWaitTimeout(boost::posix_time::seconds(2));
  }

  void InitMockManagerChunkStore(std::shared_ptr<RemoteChunkStore> *chunk_store,
                                 const fs::path &chunk_dir,
                                 boost::asio::io_service &asio_service) {
    chunk_store->reset();
    *chunk_store = CreateMockManagerChunkStore(chunk_dir, asio_service);
    (*chunk_store)->SetCompletionWaitTimeout(boost::posix_time::seconds(3));
    (*chunk_store)->SetOperationWaitTimeout(boost::posix_time::seconds(2));
  }

  void GenerateChunk(unsigned char chunk_type,
                     const size_t &chunk_size,
                     const asymm::PrivateKey &private_key,
                     std::string *chunk_name,
                     std::string *chunk_contents) {
    switch (chunk_type) {
      case priv::chunk_actions::kDefaultType:
        *chunk_contents = RandomString(chunk_size);
        *chunk_name = crypto::Hash<crypto::SHA512>(*chunk_contents);
        break;
      case priv::chunk_actions::kModifiableByOwner:
        {
          priv::chunk_actions::SignedData chunk;
          chunk.set_data(RandomString(chunk_size));
          asymm::Sign(chunk.data(), private_key, chunk.mutable_signature());
          *chunk_name = priv::chunk_actions::ApplyTypeToName(
              RandomString(64), priv::chunk_actions::kModifiableByOwner);
          chunk.SerializeToString(chunk_contents);
        }
        break;
      case priv::chunk_actions::kUnknownType:
        {
          priv::chunk_actions::SignedData chunk;
          chunk.set_data(RandomString(chunk_size));
          asymm::Sign(chunk.data(), private_key, chunk.mutable_signature());
          *chunk_name = priv::chunk_actions::ApplyTypeToName(
              RandomString(64), priv::chunk_actions::kUnknownType);
          chunk.SerializeToString(chunk_contents);
        break;
        }
      default:
        LOG(kError) << "GenerateChunk - Unsupported type "
                    << static_cast<int>(chunk_type);
    }
  }

  testing::AssertionResult EqualChunks(const std::string &chunk1,
                                       const std::string &chunk2) {
    if (chunk1 == chunk2)
      return testing::AssertionSuccess();
    else
      return testing::AssertionFailure() << "'" << Base32Substr(chunk1)
                                         << "' vs. '" << Base32Substr(chunk2)
                                         << "'";
  }

  maidsafe::test::TestPath test_dir_;
  fs::path chunk_dir_;
  AsioService asio_service_;
  std::shared_ptr<RemoteChunkStore> chunk_store_;
  std::shared_ptr<RemoteChunkStore> mock_manager_chunk_store_;
  std::shared_ptr<MockChunkManager> mock_chunk_manager_;

  boost::mutex mutex_;
  boost::condition_variable cond_var_;

  size_t parallel_tasks_;
  int task_number_;
  int num_successes_;

  bs2::connection rcs_pending_ops_conn_;

  std::shared_ptr<maidsafe::rsa::Keys> keys_;
  std::shared_ptr<maidsafe::rsa::Keys> alternate_keys_;
  priv::chunk_actions::SignedData signed_data_;
  std::function<void(bool)> store_failed_callback_;  // NOLINT (Philip)
  std::function<void(bool)> store_success_callback_;  // NOLINT (Philip)
  std::function<void(bool)> modify_failed_callback_;  // NOLINT (Philip)
  std::function<void(bool)> modify_success_callback_;  // NOLINT (Philip)
  std::function<void(bool)> delete_failed_callback_;  // NOLINT (Philip)
  std::function<void(bool)> delete_success_callback_;  // NOLINT (Philip)
  std::function<void(bool)> empty_callback_;  // NOLINT (Philip)
};

TEST_F(RemoteChunkStoreTest, BEH_Get) {
  std::string content(RandomString(100));
  std::string name(crypto::Hash<crypto::SHA512>(content));

  // invalid chunks, should fail
  EXPECT_TRUE(this->chunk_store_->Get("", keys_).empty());
  EXPECT_TRUE(this->chunk_store_->Get(name, keys_).empty());
  ASSERT_TRUE(this->chunk_store_->Store(name, content,
                                        store_success_callback_, keys_));
  // existing chunk
  EXPECT_EQ(content, this->chunk_store_->Get(name, keys_));
  this->chunk_store_->LogStats();
}

TEST_F(RemoteChunkStoreTest, BEH_GetAndLock) {
  std::string content(RandomString(100));
  std::string name(crypto::Hash<crypto::SHA512>(content));
  std::string retrieved_content;
  // invalid chunks, should fail
  EXPECT_EQ(kGeneralError, this->chunk_store_->GetAndLock("", "", keys_,
                                              &retrieved_content));
  EXPECT_EQ("", retrieved_content);
  EXPECT_EQ(kGeneralError, this->chunk_store_->GetAndLock(name, "", keys_,
                                              &retrieved_content));
  EXPECT_EQ("", retrieved_content);
  EXPECT_EQ(kGeneralError, this->chunk_store_->GetAndLock(name, "", keys_,
                                              nullptr));
  EXPECT_EQ(kGeneralError, this->chunk_store_->GetAndLock(name, "", nullptr,
                                              &retrieved_content));
  EXPECT_EQ("", retrieved_content);

  // existing chunk
  ASSERT_TRUE(this->chunk_store_->Store(name, content,
                                        store_success_callback_, keys_));
  EXPECT_EQ(kSuccess, this->chunk_store_->GetAndLock(name, "", keys_,
                                             &retrieved_content));
  EXPECT_EQ(content, retrieved_content);

  //existing MBO chunk
  GenerateChunk(priv::chunk_actions::kModifiableByOwner, 123,
                keys_->private_key, &name, &content);
  ASSERT_TRUE(this->chunk_store_->Store(name, content,
                                        store_success_callback_, keys_));
  EXPECT_EQ(kSuccess, this->chunk_store_->GetAndLock(name, "", keys_,
                &retrieved_content));
  EXPECT_EQ(content, retrieved_content);

  //chunk that exists locally with same version as requested
  GenerateChunk(priv::chunk_actions::kModifiableByOwner, 123,
                keys_->private_key, &name, &content);
  ASSERT_TRUE(this->chunk_store_->Store(name, content,
                                        store_success_callback_, keys_));
  std::string up_to_date_local_version(crypto::Hash<crypto::Tiger>(content));
  EXPECT_EQ(kChunkNotModified, this->chunk_store_->GetAndLock(name,
                up_to_date_local_version, keys_,
                &retrieved_content));
  EXPECT_EQ("", retrieved_content);
  this->chunk_store_->LogStats();
}


TEST_F(RemoteChunkStoreTest, BEH_Store) {
  std::string content(RandomString(123));
  std::string name(crypto::Hash<crypto::SHA512>(content));
  // invalid input
  EXPECT_FALSE(this->chunk_store_->Store(name, "", store_failed_callback_,
                                         keys_));
  EXPECT_FALSE(this->chunk_store_->Store("", content, store_failed_callback_,
                                         keys_));

  EXPECT_TRUE(this->chunk_store_->Empty());
  // EXPECT_EQ(0, this->chunk_store_->Count());
  EXPECT_EQ(0U, this->chunk_store_->Size());
  // EXPECT_FALSE(this->chunk_store_->Has(name));
  // EXPECT_EQ(0, this->chunk_store_->Count(name));
  // EXPECT_EQ(0, this->chunk_store_->Size(name));

//  valid store
  ASSERT_TRUE(this->chunk_store_->Store(name, content,
                                        store_success_callback_, keys_));
  // EXPECT_FALSE(this->chunk_store_->Empty());
  // EXPECT_EQ(123, this->chunk_store_->Size());
  // EXPECT_EQ(1, this->chunk_store_->Count());
  // EXPECT_TRUE(this->chunk_store_->Has(name));
  // EXPECT_EQ(1, this->chunk_store_->Count(name));
  // EXPECT_EQ(123, this->chunk_store_->Size(name));
  ASSERT_EQ(name,
            crypto::Hash<crypto::SHA512>(this->chunk_store_->Get(name, keys_)));
  this->chunk_store_->LogStats();
}

TEST_F(RemoteChunkStoreTest, BEH_Delete) {
  std::string content;
  std::string name;
  // TODO(Philip): Reinstate this test when RemoteChunkStore has been fully
  // updated
  /*GenerateChunk(priv::chunk_actions::kUnknownType,
                   123, keys_->private_key, &name, &content);
  // Deleting chunk of unknown type should fail
  ASSERT_FALSE(this->chunk_store_->Delete(name, delete_failed_callback_,
                                          keys_));*/
  GenerateChunk(priv::chunk_actions::kDefaultType, 123,
                keys_->private_key, &name, &content);
  EXPECT_TRUE(this->chunk_store_->Get(name, keys_).empty());
  EXPECT_TRUE(this->chunk_store_->Empty());
  // EXPECT_FALSE(this->chunk_store_->Has(name));
  // EXPECT_EQ(0, this->chunk_store_->Count(name));
  // EXPECT_EQ(0, this->chunk_store_->Size(name));
  EXPECT_EQ(0U, this->chunk_store_->Size());

  ASSERT_TRUE(this->chunk_store_->Store(name, content,
                                        store_success_callback_, keys_));
  EXPECT_FALSE(this->chunk_store_->Empty());
  // EXPECT_TRUE(this->chunk_store_->Has(name));
  // EXPECT_EQ(1, this->chunk_store_->Count(name));
  // EXPECT_EQ(123, this->chunk_store_->Size(name));
  EXPECT_EQ(content, this->chunk_store_->Get(name, keys_));
  ASSERT_TRUE(this->chunk_store_->Delete(name, delete_success_callback_,
                                         keys_));
  EXPECT_TRUE(this->chunk_store_->Get(name, keys_).empty());
  this->chunk_store_->LogStats();
}

TEST_F(RemoteChunkStoreTest, BEH_Modify) {
  std::string content, name, new_content, dummy;

  // test that modifying of chunk of default type fails
  {
    GenerateChunk(priv::chunk_actions::kDefaultType, 123,
                  keys_->private_key, &name, &content);
    GenerateChunk(priv::chunk_actions::kModifiableByOwner, 123,
                    keys_->private_key, &dummy, &new_content);

    ASSERT_TRUE(this->chunk_store_->Store(name, content,
                                          store_success_callback_, keys_));
    ASSERT_TRUE(chunk_store_->WaitForCompletion());
    Sleep(boost::posix_time::seconds(1));
    EXPECT_EQ(content, this->chunk_store_->Get(name, keys_));

    ASSERT_FALSE(this->chunk_store_->Modify(name, new_content,
                                           modify_failed_callback_, keys_));
    EXPECT_EQ(content, this->chunk_store_->Get(name, keys_));
  }

  // test modifying of chunk of modifiable by owner type
  {
    GenerateChunk(priv::chunk_actions::kModifiableByOwner, 123,
                  keys_->private_key, &name, &content);
    GenerateChunk(priv::chunk_actions::kModifiableByOwner, 123,
                    keys_->private_key, &dummy, &new_content);

    ASSERT_TRUE(this->chunk_store_->Store(name, content,
                                          store_success_callback_, keys_));
    ASSERT_TRUE(chunk_store_->WaitForCompletion());
    Sleep(boost::posix_time::seconds(1));
    EXPECT_EQ(content, this->chunk_store_->Get(name, keys_));

    // modify without correct validation data should fail
    this->chunk_store_->Modify(name, new_content, modify_failed_callback_,
                               alternate_keys_);
    EXPECT_EQ(content, this->chunk_store_->Get(name, keys_));

    // modify with correct validation data should succeed
    ASSERT_TRUE(this->chunk_store_->Modify(name, new_content,
                                           modify_success_callback_, keys_));
    EXPECT_EQ(new_content, this->chunk_store_->Get(name, keys_));
  }
  this->chunk_store_->LogStats();
}

TEST_F(RemoteChunkStoreTest, FUNC_ConcurrentGets) {
//  FLAGS_ms_logging_private = google::INFO;
  size_t kNumChunks(5);
  int kNumConcurrentGets(5);
  std::map<std::string, std::pair<std::string, std::string>> chunks;
  std::string dummy;

  while (chunks.size() < kNumChunks) {
    std::string chunk_content;
    std::string chunk_new_content;
    std::string chunk_name;
    GenerateChunk(priv::chunk_actions::kModifiableByOwner, 123,
              keys_->private_key, &chunk_name, &chunk_content);
    GenerateChunk(priv::chunk_actions::kModifiableByOwner, 123,
              keys_->private_key, &dummy, &chunk_new_content);
    chunks[chunk_name].first = chunk_content;
    chunks[chunk_name].second = chunk_new_content;
  }
  boost::thread_group thread_group_;
  for (auto it = chunks.begin(); it != chunks.end(); ++it) {
      ASSERT_TRUE(chunk_store_->Store(it->first, it->second.first,
                                      store_success_callback_, keys_));
  }
  for (auto it = chunks.begin(); it != chunks.end(); ++it) {
    for (int i(0); i < kNumConcurrentGets; ++i) {
      ++parallel_tasks_;
<<<<<<< HEAD
      LOG(kInfo) << "Before Posting: Parallel tasks: " << parallel_tasks_;
=======
      DLOG(INFO) << "Before Posting: Parallel tasks: " << parallel_tasks_;
>>>>>>> dfe963ad
      thread_group_.create_thread([=] {
          DoGet(chunk_store_, it->first, it->second.first, 0);
      });
    }
  }
  {
    this->chunk_store_->WaitForCompletion();
  }
  for (auto it = chunks.begin(); it != chunks.end(); ++it) {
    ASSERT_TRUE(chunk_store_->Modify(it->first, it->second.second,
                                     store_success_callback_, keys_));
  }
  for (auto it = chunks.begin(); it != chunks.end(); ++it) {
    for (int i(0); i < kNumConcurrentGets; ++i) {
      ++parallel_tasks_;
      DLOG(INFO) << "Before Posting: Parallel tasks: " << parallel_tasks_;
      thread_group_.create_thread([=] {
          DoGet(chunk_store_, it->first, it->second.second, 0);
      });
    }
  }
  {
    chunk_store_->WaitForCompletion();
    boost::mutex::scoped_lock lock(mutex_);
    BOOST_VERIFY(cond_var_.timed_wait(
                        lock, boost::posix_time::seconds(10),
                        [&]()->bool {
                            return parallel_tasks_ <= 0; }));  // NOLINT (Philip)
  }
  this->chunk_store_->LogStats();
}

TEST_F(RemoteChunkStoreTest, FUNC_ConcurrentGetAndLocks) {
  size_t kNumChunks(5);
  int kNumConcurrentGets(5);
  std::map<std::string, std::pair<std::string, std::string>> chunks;
  std::string dummy;

  while (chunks.size() < kNumChunks) {
    std::string chunk_content;
    std::string chunk_new_content;
    std::string chunk_name;
    GenerateChunk(priv::chunk_actions::kModifiableByOwner, 123,
              keys_->private_key, &chunk_name, &chunk_content);
    GenerateChunk(priv::chunk_actions::kModifiableByOwner, 123,
              keys_->private_key, &dummy, &chunk_new_content);
    chunks[chunk_name].first = chunk_content;
    chunks[chunk_name].second = chunk_new_content;
  }
  boost::thread_group thread_group_;
  for (auto it = chunks.begin(); it != chunks.end(); ++it) {
      ASSERT_TRUE(chunk_store_->Store(it->first, it->second.first,
                                      store_success_callback_, keys_));
  }
  for (auto it = chunks.begin(); it != chunks.end(); ++it) {
    for (int i(0); i < kNumConcurrentGets; ++i) {
      ++parallel_tasks_;
      DLOG(INFO) << "Before Posting: Parallel tasks: " << parallel_tasks_;
      thread_group_.create_thread([=] {
          DoGetAndLock(chunk_store_, it->first, "", it->second.first, 0);
      });
    }
  }
  {
    chunk_store_->WaitForCompletion();
    boost::mutex::scoped_lock lock(mutex_);
    BOOST_VERIFY(cond_var_.timed_wait(
                        lock, boost::posix_time::seconds(10),
                        [&]()->bool {
                            return parallel_tasks_ <= 0; }));  // NOLINT (Philip)
  }
  for (auto it = chunks.begin(); it != chunks.end(); ++it) {
    ASSERT_TRUE(chunk_store_->Modify(it->first, it->second.second,
                                     store_success_callback_, keys_));
  }
  for (auto it = chunks.begin(); it != chunks.end(); ++it) {
    for (int i(0); i < kNumConcurrentGets; ++i) {
      ++parallel_tasks_;
      DLOG(INFO) << "Before Posting: Parallel tasks: " << parallel_tasks_;
      thread_group_.create_thread([=] {
          DoGetAndLock(chunk_store_, it->first, "", it->second.second, 0);
      });
    }
  }
  {
    chunk_store_->WaitForCompletion();
    boost::mutex::scoped_lock lock(mutex_);
    BOOST_VERIFY(cond_var_.timed_wait(
                        lock, boost::posix_time::seconds(10),
                        [&]()->bool {
                            return parallel_tasks_ <= 0; }));  // NOLINT (Philip)
  }
  this->chunk_store_->LogStats();
}

TEST_F(RemoteChunkStoreTest, FUNC_MixedConcurrentGets) {
  size_t kNumChunks(5);
  int kNumConcurrentGets(2);
  std::map<std::string, std::pair<std::string, std::string>> chunks;
  std::string dummy;

  while (chunks.size() < kNumChunks) {
    std::string chunk_content;
    std::string chunk_new_content;
    std::string chunk_name;
    GenerateChunk(priv::chunk_actions::kModifiableByOwner, 123,
              keys_->private_key, &chunk_name, &chunk_content);
    GenerateChunk(priv::chunk_actions::kModifiableByOwner, 123,
              keys_->private_key, &dummy, &chunk_new_content);
    chunks[chunk_name].first = chunk_content;
    chunks[chunk_name].second = chunk_new_content;
  }
  boost::thread_group thread_group_;
  for (auto it = chunks.begin(); it != chunks.end(); ++it) {
      ASSERT_TRUE(chunk_store_->Store(it->first, it->second.first,
                                      store_success_callback_, keys_));
  }
  for (auto it = chunks.begin(); it != chunks.end(); ++it) {
    for (int i(0); i < kNumConcurrentGets; ++i) {
      ++parallel_tasks_;
      DLOG(INFO) << "Before Posting: Parallel tasks: " << parallel_tasks_;
      thread_group_.create_thread([=] {
          DoGetAndLock(chunk_store_, it->first, "", it->second.first, 0);
      });
      ++parallel_tasks_;
      DLOG(INFO) << "Before Posting: Parallel tasks: " << parallel_tasks_;
      thread_group_.create_thread([=] {
          DoGet(chunk_store_, it->first, it->second.first, 0);
      });
    }
  }
  {
    chunk_store_->WaitForCompletion();
    boost::mutex::scoped_lock lock(mutex_);
    BOOST_VERIFY(cond_var_.timed_wait(
                        lock, boost::posix_time::seconds(10),
                        [&]()->bool {
                            return parallel_tasks_ <= 0; }));  // NOLINT (Philip)
  }
  for (auto it = chunks.begin(); it != chunks.end(); ++it) {
    ASSERT_TRUE(chunk_store_->Modify(it->first, it->second.second,
                                     store_success_callback_, keys_));
  }
  for (auto it = chunks.begin(); it != chunks.end(); ++it) {
    for (int i(0); i < kNumConcurrentGets; ++i) {
      ++parallel_tasks_;
<<<<<<< HEAD
      LOG(kInfo) << "Before Posting: Parallel tasks: " << parallel_tasks_;
=======
      DLOG(INFO) << "Before Posting: Parallel tasks: " << parallel_tasks_;
      thread_group_.create_thread([=] {
          DoGetAndLock(chunk_store_, it->first, "", it->second.second, 0);
      });
      ++parallel_tasks_;
      DLOG(INFO) << "Before Posting: Parallel tasks: " << parallel_tasks_;
>>>>>>> dfe963ad
      thread_group_.create_thread([=] {
          DoGet(chunk_store_, it->first, it->second.second, 0);
      });
    }
  }
  {
    chunk_store_->WaitForCompletion();
    boost::mutex::scoped_lock lock(mutex_);
    BOOST_VERIFY(cond_var_.timed_wait(
                        lock, boost::posix_time::seconds(10),
                        [&]()->bool {
                            return parallel_tasks_ <= 0; }));  // NOLINT (Philip)
  }
  this->chunk_store_->LogStats();
}


TEST_F(RemoteChunkStoreTest, FUNC_ConflictingDeletes) {
  std::string content, name, new_content, dummy;
  task_number_ = 0;
  GenerateChunk(priv::chunk_actions::kModifiableByOwner, 123,
                keys_->private_key, &name, &content);
  ASSERT_TRUE(this->chunk_store_->Store(name, content,
                                        store_success_callback_, keys_));
  ASSERT_TRUE(chunk_store_->WaitForCompletion());
  Sleep(boost::posix_time::seconds(1));
  {
    boost::mutex::scoped_lock lock(mutex_);
    for (int i(0); i < 10; ++i) {
      ++parallel_tasks_;
      LOG(kInfo) << "Before Posting: Parallel tasks: " << parallel_tasks_;
      asio_service_.service().post(std::bind(
          &RemoteChunkStoreTest::DoDelete, this, chunk_store_, name,
          true, task_number_));
    }
    BOOST_VERIFY(cond_var_.timed_wait(
                        lock, boost::posix_time::seconds(10),
                        [&]()->bool {
                            return parallel_tasks_ <= 0; }));  // NOLINT (Philip)
  }
  ASSERT_TRUE(chunk_store_->WaitForCompletion());
  Sleep(boost::posix_time::seconds(1));
  this->chunk_store_->LogStats();
}

TEST_F(RemoteChunkStoreTest, FUNC_ConflictingDeletesAndModifies) {
  std::string content, name, new_content, dummy;
  task_number_ = 0;
  int task_number_initialiser(0);
  GenerateChunk(priv::chunk_actions::kModifiableByOwner, 123,
                keys_->private_key, &name, &content);
  GenerateChunk(priv::chunk_actions::kModifiableByOwner, 123,
                keys_->private_key, &dummy, &new_content);
  ASSERT_TRUE(this->chunk_store_->Store(name, content,
                                        store_success_callback_, keys_));
  ASSERT_TRUE(chunk_store_->WaitForCompletion());
  Sleep(boost::posix_time::seconds(1));
  {
    boost::mutex::scoped_lock lock(mutex_);
    for (int i(0); i < 10; ++i) {
      ++parallel_tasks_;
      LOG(kInfo) << "Before Posting: Parallel tasks: " << parallel_tasks_;
      asio_service_.service().post(std::bind(
          &RemoteChunkStoreTest::DoModifyWithoutTest, this, chunk_store_, name,
          new_content, 0));
      ++task_number_initialiser;
    }
    for (int i(0); i < 10; ++i) {
      ++parallel_tasks_;
      LOG(kInfo) << "Before Posting: Parallel tasks: " << parallel_tasks_;
      asio_service_.service().post(std::bind(
          &RemoteChunkStoreTest::DoDelete, this, chunk_store_, name,
          true, 0));
      ++task_number_initialiser;
    }
    BOOST_VERIFY(cond_var_.timed_wait(
                        lock, boost::posix_time::seconds(10),
                        [&]()->bool {
                            return parallel_tasks_ <= 0; }));  // NOLINT (Philip)
  }
  ASSERT_TRUE(chunk_store_->WaitForCompletion());
  Sleep(boost::posix_time::seconds(1));
  this->chunk_store_->LogStats();
}

TEST_F(RemoteChunkStoreTest, FUNC_RedundantModifies) {
  int kNumModifies(10);
  std::string content, name, new_content, dummy;
  GenerateChunk(priv::chunk_actions::kModifiableByOwner, 123,
                keys_->private_key, &name, &content);
  ASSERT_TRUE(this->chunk_store_->Store(name, content,
                                        store_success_callback_, keys_));
  ASSERT_TRUE(chunk_store_->WaitForCompletion());
  Sleep(boost::posix_time::seconds(1));
  EXPECT_EQ(content, this->chunk_store_->Get(name, keys_));

  std::vector<std::string*> new_content_vector;
  for (int i(0); i < kNumModifies; ++i) {
    std::string* new_content = new std::string;
    GenerateChunk(priv::chunk_actions::kModifiableByOwner, 123,
                keys_->private_key, &dummy, new_content);
    new_content_vector.push_back(new_content);
  }
  // test sequential modifies
  for (int i(0); i < kNumModifies; ++i) {
    EXPECT_TRUE(chunk_store_->Modify(name, *(new_content_vector.at(i)),
                                     modify_success_callback_, keys_));
    EXPECT_EQ(*(new_content_vector.at(i)), this->chunk_store_->Get(name, keys_));
  }
  ASSERT_TRUE(chunk_store_->WaitForCompletion());
  Sleep(boost::posix_time::seconds(1));
  EXPECT_EQ(**(new_content_vector.rbegin()), this->chunk_store_->Get(name, keys_));

  // test concurrent modifies
  GenerateChunk(priv::chunk_actions::kModifiableByOwner, 123,
                keys_->private_key, &name, &content);
  ASSERT_TRUE(this->chunk_store_->Store(name, content,
                                        store_success_callback_, keys_));
  ASSERT_TRUE(chunk_store_->WaitForCompletion());
  Sleep(boost::posix_time::seconds(1));
  EXPECT_EQ(content, this->chunk_store_->Get(name, keys_));
  // int task_num_initialiser(0);
  // task_number_ = 0;
  {
    boost::mutex::scoped_lock lock(mutex_);
    for (int i(0); i < kNumModifies; ++i) {
      ++parallel_tasks_;
      LOG(kInfo) << "Before Posting: Parallel tasks: " << parallel_tasks_;
      asio_service_.service().post(std::bind(
          &RemoteChunkStoreTest::DoModify, this, chunk_store_, name,
          *(new_content_vector.at(i)), 0));
      // ++task_num_initialiser;
    }
    BOOST_VERIFY(cond_var_.timed_wait(
                        lock, boost::posix_time::seconds(10),
                        [&]()->bool {
                            return parallel_tasks_ <= 0; }));  // NOLINT (Philip)
  }
  ASSERT_TRUE(chunk_store_->WaitForCompletion());
  Sleep(boost::posix_time::seconds(1));
  // EXPECT_EQ(**(new_content_vector.rbegin()), this->chunk_store_->Get(name, keys_));
  this->chunk_store_->LogStats();
}

TEST_F(RemoteChunkStoreTest, FUNC_MultiThreads) {
  const size_t kNumChunks(static_cast<size_t>(5));
  {
    // Store kNumChunks of chunks
    // and
    // Get kNumChunks of chunks
    // and
    // Delete kNumChunks of chunks
    // at the same time
    std::map<std::string, std::string> chunks;
    parallel_tasks_ = 0;
    while (chunks.size() < kNumChunks) {
      std::string chunk_content;
      std::string chunk_name;
      GenerateChunk(priv::chunk_actions::kDefaultType, 123,
                keys_->private_key, &chunk_name, &chunk_content);
      chunks[chunk_name] = chunk_content;
    }
    task_number_ = 0;
    int task_number_initialiser(0);
    for (auto it = chunks.begin(); it != chunks.end(); ++it) {
      ++parallel_tasks_;
      asio_service_.service().post(std::bind(
          &RemoteChunkStoreTest::DoStore, this, this->chunk_store_, it->first,
          it->second, task_number_initialiser));
      ++task_number_initialiser;
    }
    for (auto it = chunks.begin(); it != chunks.end(); ++it) {
      ++parallel_tasks_;
      asio_service_.service().post(std::bind(
          &RemoteChunkStoreTest::DoGet, this, this->chunk_store_, it->first,
          it->second, task_number_initialiser));
      ++task_number_initialiser;
    }
    for (auto it = chunks.begin(); it != chunks.end(); ++it) {
      ++parallel_tasks_;
      asio_service_.service().post(std::bind(
          &RemoteChunkStoreTest::DoDelete, this, this->chunk_store_, it->first,
          true, task_number_initialiser));
      ++task_number_initialiser;
    }
    boost::mutex::scoped_lock lock(mutex_);
    BOOST_VERIFY(cond_var_.timed_wait(lock, boost::posix_time::seconds(10),
                    [&]()->bool { return parallel_tasks_ <= 0; }));  // NOLINT (Philip)
  }

  ASSERT_TRUE(this->chunk_store_->WaitForCompletion());
  this->chunk_store_->LogStats();
}

TEST_F(RemoteChunkStoreTest, FUNC_Order) {
  const size_t kNumChunks(static_cast<size_t>(20));
  const size_t kRepeatTimes(7);

  std::map<std::string, std::string> chunks;
  while (chunks.size() < kNumChunks) {
    std::string chunk_name, chunk_contents;
    if (chunks.size() < kNumChunks / 2)
      GenerateChunk(priv::chunk_actions::kDefaultType, 123, asymm::PrivateKey(),
                    &chunk_name, &chunk_contents);
    else
      GenerateChunk(priv::chunk_actions::kModifiableByOwner, 123,
                    keys_->private_key, &chunk_name,
                    &chunk_contents);
    chunks[chunk_name] = chunk_contents;
  }

  // check ops are executed in order
  for (auto it = chunks.begin(); it != chunks.end(); ++it) {
    EXPECT_TRUE(this->chunk_store_->Delete(it->first, delete_success_callback_,
                                           keys_));
    EXPECT_TRUE(this->chunk_store_->Store(it->first, it->second,
                                          store_success_callback_, keys_));
    EXPECT_TRUE(this->chunk_store_->Delete(it->first, delete_success_callback_,
                                           keys_));
    EXPECT_TRUE(this->chunk_store_->Store(it->first, it->second,
                                          store_success_callback_, keys_));

    ASSERT_TRUE(this->chunk_store_->WaitForCompletion());

    ASSERT_TRUE(EqualChunks(it->second, this->chunk_store_->Get(it->first,
                                                                keys_)));

    EXPECT_TRUE(this->chunk_store_->Delete(it->first,
                                           delete_success_callback_,
                                           keys_));
    EXPECT_TRUE(this->chunk_store_->Get(it->first, keys_).empty());

    ASSERT_TRUE(this->chunk_store_->WaitForCompletion());
  }

  // Repeatedly store a chunk, then repeatedly delete it
  {
    std::string chunk_content(RandomString(123));
    std::string chunk_name(crypto::Hash<crypto::SHA512>(chunk_content));
    for (size_t i(0); i < kRepeatTimes; ++i)
      EXPECT_TRUE(this->chunk_store_->Store(
          chunk_name, chunk_content, store_success_callback_, keys_));

    ASSERT_TRUE(this->chunk_store_->WaitForCompletion());
    Sleep(boost::posix_time::seconds(1));

    EXPECT_TRUE(EqualChunks(chunk_content,
                            this->chunk_store_->Get(chunk_name, keys_)));

    for (size_t i(0); i < kRepeatTimes - 1; ++i)
      EXPECT_TRUE(this->chunk_store_->Delete(
          chunk_name, delete_success_callback_, keys_));

    ASSERT_TRUE(this->chunk_store_->WaitForCompletion());
    Sleep(boost::posix_time::seconds(1));

    EXPECT_TRUE(EqualChunks(chunk_content,
                            this->chunk_store_->Get(chunk_name, keys_)));

    EXPECT_TRUE(this->chunk_store_->Delete(
        chunk_name, delete_success_callback_, keys_));

    ASSERT_TRUE(this->chunk_store_->WaitForCompletion());
    Sleep(boost::posix_time::seconds(1));

    this->chunk_store_->Clear();
    EXPECT_TRUE(this->chunk_store_->Get(chunk_name, keys_).empty());
  }
  this->chunk_store_->LogStats();
}

TEST_F(RemoteChunkStoreTest, FUNC_GetTimeout) {
  std::string content(RandomString(100));
  std::string name(crypto::Hash<crypto::SHA512>(content));
  EXPECT_CALL(*mock_chunk_manager_, GetChunk(testing::_, testing::_, testing::_,
                                             testing::_))
      .WillOnce(testing::WithArgs<0>(testing::Invoke(boost::bind(
          &MockChunkManager::Timeout, mock_chunk_manager_.get()))));
  for (int i(0); i < 10; ++i) {
    ++parallel_tasks_;
<<<<<<< HEAD
    LOG(kInfo) << "Before Posting: Parallel tasks: " << parallel_tasks_;
=======
    std::string content;
    DLOG(INFO) << "Before Posting: Parallel tasks: " << parallel_tasks_;
>>>>>>> dfe963ad
    asio_service_.service().post(std::bind(
      &RemoteChunkStore::Get, mock_manager_chunk_store_, name, keys_));
    asio_service_.service().post(std::bind(
      &RemoteChunkStore::GetAndLock, mock_manager_chunk_store_, name, "", keys_,
      &content));
  }
  Sleep(boost::posix_time::seconds(1));
  this->mock_manager_chunk_store_->WaitForCompletion();
  this->chunk_store_->LogStats();
}

TEST_F(RemoteChunkStoreTest, FUNC_ConflictingDeletesTimeout) {
  std::string content, name, new_content, dummy;
  num_successes_ = 0;
  GenerateChunk(priv::chunk_actions::kModifiableByOwner, 123,
                keys_->private_key, &name, &content);
  EXPECT_CALL(*mock_chunk_manager_, StoreChunk(testing::_, testing::_))
      .WillOnce(testing::WithArgs<0>(testing::Invoke(boost::bind(
          &MockChunkManager::StoreChunkPass, mock_chunk_manager_.get(),
          name))));
  EXPECT_TRUE(this->mock_manager_chunk_store_->Store(name, content,
                                        store_success_callback_, keys_));
  Sleep(boost::posix_time::seconds(1));
  mock_manager_chunk_store_->WaitForCompletion();
  EXPECT_CALL(*mock_chunk_manager_, DeleteChunk(testing::_, testing::_))
      .WillOnce(testing::WithArgs<0>(testing::Invoke(boost::bind(
          &MockChunkManager::Timeout, mock_chunk_manager_.get()))));
  for (int i(0); i < 5; ++i) {
    ++parallel_tasks_;
    LOG(kInfo) << "Before Posting: Parallel tasks: " << parallel_tasks_;
    asio_service_.service().post(std::bind(
        &RemoteChunkStoreTest::DoDeleteWithoutTest, this,
        mock_manager_chunk_store_, name));
  }
  Sleep(boost::posix_time::seconds(1));
  mock_manager_chunk_store_->WaitForCompletion();
  ASSERT_EQ(1, num_successes_);
  this->chunk_store_->LogStats();
}

}  // namespace test

}  // namespace chunk_store

}  // namespace priv

}  // namespace maidsafe<|MERGE_RESOLUTION|>--- conflicted
+++ resolved
@@ -93,19 +93,14 @@
       ++task_number_;
     }
     EXPECT_TRUE(EqualChunks(chunk_content,
-<<<<<<< HEAD
-                            chunk_store->Get(chunk_name, data_)));
+                            chunk_store->Get(chunk_name, keys_)));
     LOG(kInfo) << "DoGet - " << Base32Substr(chunk_name)
-=======
-                            chunk_store->Get(chunk_name, keys_)));
-    DLOG(INFO) << "DoGet - " << Base32Substr(chunk_name)
->>>>>>> dfe963ad
-                << " - before lock, parallel_tasks_ = " << parallel_tasks_;
+               << " - before lock, parallel_tasks_ = " << parallel_tasks_;
     boost::mutex::scoped_lock lock(mutex_);
     --parallel_tasks_;
     cond_var_.notify_all();
     LOG(kInfo) << "DoGet - " << Base32Substr(chunk_name)
-                << " - end, parallel_tasks_ = " << parallel_tasks_;
+               << " - end, parallel_tasks_ = " << parallel_tasks_;
   }
 
   void DoGetAndLock(std::shared_ptr<priv::chunk_store::RemoteChunkStore>
@@ -128,7 +123,7 @@
     boost::mutex::scoped_lock lock(mutex_);
     --parallel_tasks_;
     cond_var_.notify_all();
-    DLOG(INFO) << "DoGetAndLock - " << Base32Substr(chunk_name)
+    LOG(kInfo) << "DoGetAndLock - " << Base32Substr(chunk_name)
                 << " - end, parallel_tasks_ = " << parallel_tasks_;
   }
 
@@ -141,13 +136,8 @@
         cond_var_.wait(lock);
     }
     EXPECT_TRUE(chunk_store->Store(chunk_name, chunk_content,
-<<<<<<< HEAD
-                                   store_success_callback_, data_));
+                                   store_success_callback_, keys_));
     LOG(kInfo) << "DoStore - " << Base32Substr(chunk_name)
-=======
-                                   store_success_callback_, keys_));
-    DLOG(INFO) << "DoStore - " << Base32Substr(chunk_name)
->>>>>>> dfe963ad
                << " - before lock, parallel_tasks_ = "
                << parallel_tasks_;
     {
@@ -171,13 +161,8 @@
     }
     EXPECT_EQ(expected_result, chunk_store->Delete(chunk_name,
                                                    delete_success_callback_,
-<<<<<<< HEAD
-                                                   data_));
+                                                   keys_));
     LOG(kInfo) << "DoDelete - " << Base32Substr(chunk_name)
-=======
-                                                   keys_));
-    DLOG(INFO) << "DoDelete - " << Base32Substr(chunk_name)
->>>>>>> dfe963ad
                << " - before lock, parallel_tasks_ = "
                << parallel_tasks_;
     {
@@ -200,13 +185,8 @@
         cond_var_.wait(lock);
     }
     EXPECT_TRUE(chunk_store->Modify(chunk_name, chunk_content,
-<<<<<<< HEAD
-                                         modify_success_callback_, data_));
-        LOG(kInfo) << "DoModify - " << Base32Substr(chunk_name)
-=======
-                                         modify_success_callback_, keys_));
-        DLOG(INFO) << "DoModify - " << Base32Substr(chunk_name)
->>>>>>> dfe963ad
+                                    modify_success_callback_, keys_));
+    LOG(kInfo) << "DoModify - " << Base32Substr(chunk_name)
                << " - before lock, parallel_tasks_ = "
                << parallel_tasks_;
     boost::mutex::scoped_lock lock(mutex_);
@@ -241,14 +221,8 @@
       while (task_number_ < task_num)
         cond_var_.wait(lock);
     }
-    chunk_store->Modify(chunk_name, chunk_content,
-<<<<<<< HEAD
-                                         empty_callback_, data_);
-        LOG(kInfo) << "DoModifyWithoutTest - " << Base32Substr(chunk_name)
-=======
-                                         empty_callback_, keys_);
-        DLOG(INFO) << "DoModifyWithoutTest - " << Base32Substr(chunk_name)
->>>>>>> dfe963ad
+    chunk_store->Modify(chunk_name, chunk_content, empty_callback_, keys_);
+    LOG(kInfo) << "DoModifyWithoutTest - " << Base32Substr(chunk_name)
                << " - before lock, parallel_tasks_ = "
                << parallel_tasks_;
     boost::mutex::scoped_lock lock(mutex_);
@@ -484,7 +458,7 @@
                                              &retrieved_content));
   EXPECT_EQ(content, retrieved_content);
 
-  //existing MBO chunk
+  // existing MBO chunk
   GenerateChunk(priv::chunk_actions::kModifiableByOwner, 123,
                 keys_->private_key, &name, &content);
   ASSERT_TRUE(this->chunk_store_->Store(name, content,
@@ -493,7 +467,7 @@
                 &retrieved_content));
   EXPECT_EQ(content, retrieved_content);
 
-  //chunk that exists locally with same version as requested
+  // chunk that exists locally with same version as requested
   GenerateChunk(priv::chunk_actions::kModifiableByOwner, 123,
                 keys_->private_key, &name, &content);
   ASSERT_TRUE(this->chunk_store_->Store(name, content,
@@ -642,11 +616,7 @@
   for (auto it = chunks.begin(); it != chunks.end(); ++it) {
     for (int i(0); i < kNumConcurrentGets; ++i) {
       ++parallel_tasks_;
-<<<<<<< HEAD
       LOG(kInfo) << "Before Posting: Parallel tasks: " << parallel_tasks_;
-=======
-      DLOG(INFO) << "Before Posting: Parallel tasks: " << parallel_tasks_;
->>>>>>> dfe963ad
       thread_group_.create_thread([=] {
           DoGet(chunk_store_, it->first, it->second.first, 0);
       });
@@ -662,7 +632,7 @@
   for (auto it = chunks.begin(); it != chunks.end(); ++it) {
     for (int i(0); i < kNumConcurrentGets; ++i) {
       ++parallel_tasks_;
-      DLOG(INFO) << "Before Posting: Parallel tasks: " << parallel_tasks_;
+      LOG(kInfo) << "Before Posting: Parallel tasks: " << parallel_tasks_;
       thread_group_.create_thread([=] {
           DoGet(chunk_store_, it->first, it->second.second, 0);
       });
@@ -704,7 +674,7 @@
   for (auto it = chunks.begin(); it != chunks.end(); ++it) {
     for (int i(0); i < kNumConcurrentGets; ++i) {
       ++parallel_tasks_;
-      DLOG(INFO) << "Before Posting: Parallel tasks: " << parallel_tasks_;
+      LOG(kInfo) << "Before Posting: Parallel tasks: " << parallel_tasks_;
       thread_group_.create_thread([=] {
           DoGetAndLock(chunk_store_, it->first, "", it->second.first, 0);
       });
@@ -725,7 +695,7 @@
   for (auto it = chunks.begin(); it != chunks.end(); ++it) {
     for (int i(0); i < kNumConcurrentGets; ++i) {
       ++parallel_tasks_;
-      DLOG(INFO) << "Before Posting: Parallel tasks: " << parallel_tasks_;
+      LOG(kInfo) << "Before Posting: Parallel tasks: " << parallel_tasks_;
       thread_group_.create_thread([=] {
           DoGetAndLock(chunk_store_, it->first, "", it->second.second, 0);
       });
@@ -767,12 +737,12 @@
   for (auto it = chunks.begin(); it != chunks.end(); ++it) {
     for (int i(0); i < kNumConcurrentGets; ++i) {
       ++parallel_tasks_;
-      DLOG(INFO) << "Before Posting: Parallel tasks: " << parallel_tasks_;
+      LOG(kInfo) << "Before Posting: Parallel tasks: " << parallel_tasks_;
       thread_group_.create_thread([=] {
           DoGetAndLock(chunk_store_, it->first, "", it->second.first, 0);
       });
       ++parallel_tasks_;
-      DLOG(INFO) << "Before Posting: Parallel tasks: " << parallel_tasks_;
+      LOG(kInfo) << "Before Posting: Parallel tasks: " << parallel_tasks_;
       thread_group_.create_thread([=] {
           DoGet(chunk_store_, it->first, it->second.first, 0);
       });
@@ -793,16 +763,12 @@
   for (auto it = chunks.begin(); it != chunks.end(); ++it) {
     for (int i(0); i < kNumConcurrentGets; ++i) {
       ++parallel_tasks_;
-<<<<<<< HEAD
       LOG(kInfo) << "Before Posting: Parallel tasks: " << parallel_tasks_;
-=======
-      DLOG(INFO) << "Before Posting: Parallel tasks: " << parallel_tasks_;
       thread_group_.create_thread([=] {
           DoGetAndLock(chunk_store_, it->first, "", it->second.second, 0);
       });
       ++parallel_tasks_;
-      DLOG(INFO) << "Before Posting: Parallel tasks: " << parallel_tasks_;
->>>>>>> dfe963ad
+      LOG(kInfo) << "Before Posting: Parallel tasks: " << parallel_tasks_;
       thread_group_.create_thread([=] {
           DoGet(chunk_store_, it->first, it->second.second, 0);
       });
@@ -1083,12 +1049,8 @@
           &MockChunkManager::Timeout, mock_chunk_manager_.get()))));
   for (int i(0); i < 10; ++i) {
     ++parallel_tasks_;
-<<<<<<< HEAD
+    std::string content;
     LOG(kInfo) << "Before Posting: Parallel tasks: " << parallel_tasks_;
-=======
-    std::string content;
-    DLOG(INFO) << "Before Posting: Parallel tasks: " << parallel_tasks_;
->>>>>>> dfe963ad
     asio_service_.service().post(std::bind(
       &RemoteChunkStore::Get, mock_manager_chunk_store_, name, keys_));
     asio_service_.service().post(std::bind(
