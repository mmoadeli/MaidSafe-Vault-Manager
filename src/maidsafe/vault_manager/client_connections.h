--- conflicted
+++ resolved
@@ -45,14 +45,9 @@
                 const asymm::Signature& signature);
   bool Remove(transport::TcpConnectionPtr connection);
   void CloseAll();
-<<<<<<< HEAD
   MaidName FindValidated(transport::TcpConnectionPtr connection) const;
   transport::TcpConnectionPtr FindValidated(MaidName maid_name) const;
-=======
-  MaidName FindValidated(TcpConnectionPtr connection) const;
-  TcpConnectionPtr FindValidated(MaidName maid_name) const;
-  std::vector<TcpConnectionPtr> GetAll() const;
->>>>>>> eaf9795a
+  std::vector<transport::TcpConnectionPtr> GetAll() const;
 
  private:
   explicit ClientConnections(boost::asio::io_service& io_service);
