/*  Copyright 2014 MaidSafe.net limited

    This MaidSafe Software is licensed to you under (1) the MaidSafe.net Commercial License,
    version 1.0 or later, or (2) The General Public License (GPL), version 3, depending on which
    licence you accepted on initial access to the Software (the "Licences").

    By contributing code to the MaidSafe Software, or to this project generally, you agree to be
    bound by the terms of the MaidSafe Contributor Agreement, version 1.0, found in the root
    directory of this project at LICENSE, COPYING and CONTRIBUTOR respectively and also
    available at: http://www.maidsafe.net/licenses

    Unless required by applicable law or agreed to in writing, the MaidSafe Software distributed
    under the GPL Licence is distributed on an "AS IS" BASIS, WITHOUT WARRANTIES OR CONDITIONS
    OF ANY KIND, either express or implied.

    See the Licences for the specific language governing permissions and limitations relating to
    use of the MaidSafe Software.                                                                 */

#include "maidsafe/vault_manager/client_interface.h"

#include "maidsafe/common/make_unique.h"
#include "maidsafe/common/utils.h"
#include "maidsafe/common/config.h"
#include "maidsafe/common/transport/tcp_connection.h"

#include "maidsafe/vault_manager/config.h"
#include "maidsafe/vault_manager/dispatcher.h"
#include "maidsafe/vault_manager/interprocess_messages.pb.h"
<<<<<<< HEAD
=======
#include "maidsafe/vault_manager/rpc_helper.h"
#include "maidsafe/vault_manager/tcp_connection.h"
>>>>>>> eaf9795a
#include "maidsafe/vault_manager/utils.h"

namespace maidsafe {

namespace vault_manager {

namespace {

std::unique_ptr<passport::PmidAndSigner> ParseVaultKeys(
    protobuf::VaultRunningResponse::VaultKeys vault_keys) {
  crypto::AES256Key symm_key{ vault_keys.aes256key() };
  crypto::AES256InitialisationVector symm_iv{ vault_keys.aes256iv() };
  std::unique_ptr<passport::PmidAndSigner> pmid_and_signer =
      maidsafe::make_unique<passport::PmidAndSigner>(std::make_pair(
          passport::DecryptPmid(
              crypto::CipherText{ NonEmptyString{ vault_keys.encrypted_pmid() } }, symm_key,
                  symm_iv),
          passport::DecryptAnpmid(
              crypto::CipherText{ NonEmptyString{ vault_keys.encrypted_anpmid() } }, symm_key,
                  symm_iv)));
  return pmid_and_signer;
}

}  // unnamed namespace

ClientInterface::ClientInterface(const passport::Maid& maid)
    : kMaid_(maid),
      mutex_(),
      on_challenge_(),
      on_bootstrap_contacts_response_(),
      network_stable_(),
      network_stable_flag_(),
      asio_service_(1),
      tcp_connection_(ConnectToVaultManager()),
      connection_closer_([&] { tcp_connection_->Close(); }) {
  SendValidateConnectionRequest(tcp_connection_);
  auto challenge = SetResponseCallback<std::unique_ptr<asymm::PlainText>>(
                   on_challenge_, asio_service_.service(), mutex_).get();
  SendChallengeResponse(tcp_connection_, passport::PublicMaid(kMaid_),
                        asymm::Sign(*challenge, kMaid_.private_key()));
}

<<<<<<< HEAD
transport::TcpConnectionPtr ClientInterface::ConnectToVaultManager() {
=======
ClientInterface::~ClientInterface() {
  // Ensure promise is set if required.
  HandleNetworkStableResponse();
}

std::shared_ptr<TcpConnection> ClientInterface::ConnectToVaultManager() {
>>>>>>> eaf9795a
  unsigned attempts{ 0 };
  transport::Port initial_port{ GetInitialListeningPort() };
  transport::Port port{ initial_port };
  while (attempts <= transport::kMaxRangeAboveDefaultPort &&
         port <= std::numeric_limits<transport::Port>::max()) {
    try {
      transport::TcpConnectionPtr tcp_connection{
          transport::TcpConnection::MakeShared(asio_service_, port) };
      tcp_connection->Start([this](std::string message) { HandleReceivedMessage(message); },
                            [this] {});  // FIXME OnConnectionClosed
      LOG(kSuccess) << "Connected to VaultManager which is listening on port " << port;
      return tcp_connection;
    } catch (const std::exception& e) {
      LOG(kVerbose) << "Failed to connect to VaultManager with attempted port " << port
                    << ": " << boost::diagnostic_information(e);
      ++attempts;
      ++port;
    }
  }
  LOG(kError) << "Failed to connect to VaultManager.  Attempted port range " << initial_port
              << " to " << --port;
  BOOST_THROW_EXCEPTION(MakeError(VaultManagerErrors::failed_to_connect));
}

std::future<routing::BootstrapContacts> ClientInterface::GetBootstrapContacts() {
  SendBootstrapContactsRequest(tcp_connection_);
  return SetResponseCallback<routing::BootstrapContacts>(on_bootstrap_contacts_response_,
                                                         asio_service_.service(), mutex_);
}

std::future<std::unique_ptr<passport::PmidAndSigner>> ClientInterface::TakeOwnership(
    const NonEmptyString& label, const boost::filesystem::path& vault_dir,
    DiskUsage max_disk_usage) {
  SendTakeOwnershipRequest(tcp_connection_, label, vault_dir, max_disk_usage);
  return AddVaultRequest(label);
}

std::future<std::unique_ptr<passport::PmidAndSigner>> ClientInterface::StartVault(
    const boost::filesystem::path& vault_dir, DiskUsage max_disk_usage) {
  NonEmptyString label{ GenerateLabel() };
  SendStartVaultRequest(tcp_connection_, label, vault_dir, max_disk_usage);
  return AddVaultRequest(label);
}

std::future<std::unique_ptr<passport::PmidAndSigner>> ClientInterface::AddVaultRequest(
    const NonEmptyString& label) {
  std::shared_ptr<VaultRequest> request(std::make_shared<VaultRequest>(asio_service_.service(),
                                                                       std::chrono::seconds(30)));
  request->timer.async_wait([request, label, this](const boost::system::error_code& ec) {
    if (ec && ec == boost::asio::error::operation_aborted) {
      LOG(kVerbose) << "Timer cancelled. OK";
      return;
    }
    LOG(kWarning) << "Timer expired - i.e. timed out for label: " << label.string();
    std::lock_guard<std::mutex> lock{ mutex_ };
    if (ec)
      request->SetException(ec);
    else
      request->SetException(MakeError(VaultManagerErrors::timed_out));
    ongoing_vault_requests_.erase(label);
  });

  std::lock_guard<std::mutex> lock{ mutex_ };
  LOG(kVerbose) << "Added request for vault label:" << label.string();
  ongoing_vault_requests_.insert(std::make_pair(label, request));
  return request->promise.get_future();
}

void ClientInterface::HandleReceivedMessage(const std::string& wrapped_message) {
  try {
    MessageAndType message_and_type{ UnwrapMessage(wrapped_message) };
    LOG(kVerbose) << "Received " << message_and_type.second;
    switch (message_and_type.second) {
      case MessageType::kChallenge:
        InvokeCallBack(message_and_type.first, on_challenge_);
        break;
      case MessageType::kBootstrapContactsResponse:
        InvokeCallBack(message_and_type.first, on_bootstrap_contacts_response_);
        break;
      case MessageType::kVaultRunningResponse:
        HandleVaultRunningResponse(message_and_type.first);
        break;
      case MessageType::kNetworkStableResponse:
        HandleNetworkStableResponse();
        break;
      case MessageType::kLogMessage:
        HandleLogMessage(message_and_type.first);
        break;
      default:
        return;
    }
  } catch (const std::exception& e) {
    LOG(kError) << "Failed to handle incoming message: " << boost::diagnostic_information(e);
  }
}

void ClientInterface::HandleVaultRunningResponse(const std::string& message) {
  protobuf::VaultRunningResponse
    vault_running_response{ ParseProto<protobuf::VaultRunningResponse>(message) };
  NonEmptyString label(vault_running_response.label());
  std::unique_ptr<passport::PmidAndSigner> pmid_and_signer;
  std::unique_ptr<maidsafe_error> error;
  if (vault_running_response.has_vault_keys()) {
    pmid_and_signer = ParseVaultKeys(vault_running_response.vault_keys());
    LOG(kVerbose) << "Got pmid_and_signer for vault label: " << label.string();
  } else if (vault_running_response.has_serialised_maidsafe_error()) {
    error = maidsafe::make_unique<maidsafe_error>(Parse(maidsafe_error::serialised_type(
        vault_running_response.serialised_maidsafe_error())));
    LOG(kError) << "Got error for vault label: " << label.string()
                << "   Error: " << error->what();
  } else {
    throw MakeError(CommonErrors::invalid_parameter);
  }

  std::lock_guard<std::mutex> lock{ mutex_ };
  auto itr = ongoing_vault_requests_.find(label);
  if (ongoing_vault_requests_.end() != itr) {
    if (pmid_and_signer)
      itr->second->SetValue(std::move(pmid_and_signer));
    else
      itr->second->SetException(*error);

    itr->second->timer.cancel();
    ongoing_vault_requests_.erase(itr);
  } else {
    LOG(kWarning) << "No pending requests in map";
  }
}

void ClientInterface::HandleNetworkStableResponse() {
  std::call_once(network_stable_flag_, [&] { network_stable_.set_value(); });
}

void ClientInterface::InvokeCallBack(const std::string& message,
                                     std::function<void(std::string)>& callback) {
  if (callback) {
    callback(message);
  } else {
    LOG(kWarning) << "Call back not available";
  }
}

void ClientInterface::HandleLogMessage(const std::string& message) {
  LOG(kInfo) << message;
}

#ifdef TESTING
void ClientInterface::SetTestEnvironment(transport::Port test_vault_manager_port,
    boost::filesystem::path test_env_root_dir, boost::filesystem::path path_to_vault,
    routing::BootstrapContacts bootstrap_contacts, int pmid_list_size) {
  test::SetEnvironment(test_vault_manager_port, test_env_root_dir, path_to_vault,
                       bootstrap_contacts, pmid_list_size);
}

std::future<std::unique_ptr<passport::PmidAndSigner>> ClientInterface::StartVault(
    const boost::filesystem::path& vault_dir, DiskUsage max_disk_usage, int pmid_list_index) {
  NonEmptyString label{ GenerateLabel() };
  SendStartVaultRequest(tcp_connection_, label, vault_dir, max_disk_usage, pmid_list_index);
  return AddVaultRequest(label);
}

void ClientInterface::MarkNetworkAsStable() {
  SendMarkNetworkAsStableRequest(tcp_connection_);
}

std::future<void> ClientInterface::WaitForStableNetwork() {
  SendNetworkStableRequest(tcp_connection_);
  return network_stable_.get_future();
}
#endif

}  // namespace vault_manager

}  // namespace maidsafe<|MERGE_RESOLUTION|>--- conflicted
+++ resolved
@@ -26,11 +26,7 @@
 #include "maidsafe/vault_manager/config.h"
 #include "maidsafe/vault_manager/dispatcher.h"
 #include "maidsafe/vault_manager/interprocess_messages.pb.h"
-<<<<<<< HEAD
-=======
 #include "maidsafe/vault_manager/rpc_helper.h"
-#include "maidsafe/vault_manager/tcp_connection.h"
->>>>>>> eaf9795a
 #include "maidsafe/vault_manager/utils.h"
 
 namespace maidsafe {
@@ -73,16 +69,12 @@
                         asymm::Sign(*challenge, kMaid_.private_key()));
 }
 
-<<<<<<< HEAD
-transport::TcpConnectionPtr ClientInterface::ConnectToVaultManager() {
-=======
 ClientInterface::~ClientInterface() {
   // Ensure promise is set if required.
   HandleNetworkStableResponse();
 }
 
-std::shared_ptr<TcpConnection> ClientInterface::ConnectToVaultManager() {
->>>>>>> eaf9795a
+std::shared_ptr<transport::TcpConnection> ClientInterface::ConnectToVaultManager() {
   unsigned attempts{ 0 };
   transport::Port initial_port{ GetInitialListeningPort() };
   transport::Port port{ initial_port };
