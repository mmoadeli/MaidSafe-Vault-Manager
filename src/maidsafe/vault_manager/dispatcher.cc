/*  Copyright 2014 MaidSafe.net limited

    This MaidSafe Software is licensed to you under (1) the MaidSafe.net Commercial License,
    version 1.0 or later, or (2) The General Public License (GPL), version 3, depending on which
    licence you accepted on initial access to the Software (the "Licences").

    By contributing code to the MaidSafe Software, or to this project generally, you agree to be
    bound by the terms of the MaidSafe Contributor Agreement, version 1.0, found in the root
    directory of this project at LICENSE, COPYING and CONTRIBUTOR respectively and also
    available at: http://www.maidsafe.net/licenses

    Unless required by applicable law or agreed to in writing, the MaidSafe Software distributed
    under the GPL Licence is distributed on an "AS IS" BASIS, WITHOUT WARRANTIES OR CONDITIONS
    OF ANY KIND, either express or implied.

    See the Licences for the specific language governing permissions and limitations relating to
    use of the MaidSafe Software.                                                                 */

#include "maidsafe/vault_manager/dispatcher.h"

#include "maidsafe/common/process.h"
#include "maidsafe/common/utils.h"
#include "maidsafe/common/tcp/connection.h"
#include "maidsafe/passport/passport.h"

#include "maidsafe/vault_manager/interprocess_messages.pb.h"
#include "maidsafe/vault_manager/utils.h"
#include "maidsafe/vault_manager/vault_info.h"

namespace fs = boost::filesystem;

namespace maidsafe {

namespace vault_manager {

namespace {

void DoSendStartVaultRequest(tcp::ConnectionPtr connection, const NonEmptyString& vault_label,
                             const boost::filesystem::path& vault_dir, DiskUsage max_disk_usage,
                             const std::string* const vlog_session_id,
                             const bool* const send_hostname_to_visualiser_server,
                             const int* const pmid_list_index) {
  protobuf::StartVaultRequest message;
  message.set_label(vault_label.string());
  if (!vault_dir.empty())
    message.set_vault_dir(vault_dir.string());
  message.set_max_disk_usage(max_disk_usage.data);
  if (vlog_session_id)
    message.set_vlog_session_id(*vlog_session_id);
  if (send_hostname_to_visualiser_server)
    message.set_send_hostname_to_visualiser_server(*send_hostname_to_visualiser_server);
  if (pmid_list_index)
    message.set_pmid_list_index(*pmid_list_index);
  connection->Send(WrapMessage(std::make_pair(message.SerializeAsString(),
                                              MessageType::kStartVaultRequest)));
}

}  // unnamed namespace

void SendValidateConnectionRequest(tcp::ConnectionPtr connection) {
  connection->Send(WrapMessage(std::make_pair(std::string{},
                                              MessageType::kValidateConnectionRequest)));
}

void SendChallenge(tcp::ConnectionPtr connection, const asymm::PlainText& challenge) {
  protobuf::Challenge message;
  message.set_plaintext(challenge.string());
  connection->Send(WrapMessage(std::make_pair(message.SerializeAsString(),
                   MessageType::kChallenge)));
}

void SendChallengeResponse(tcp::ConnectionPtr connection, const passport::PublicMaid& public_maid,
                           const asymm::Signature& signature) {
  protobuf::ChallengeResponse message;
  message.set_public_maid_name(public_maid.name()->string());
  message.set_public_maid_value(public_maid.Serialise()->string());
  message.set_signature(signature.string());
  connection->Send(WrapMessage(std::make_pair(message.SerializeAsString(),
                   MessageType::kChallengeResponse)));
}

#ifdef USE_VLOGGING
void SendStartVaultRequest(tcp::ConnectionPtr connection, const NonEmptyString& vault_label,
                           const fs::path& vault_dir, DiskUsage max_disk_usage,
                           const std::string& vlog_session_id) {
  DoSendStartVaultRequest(connection, vault_label, vault_dir, max_disk_usage, &vlog_session_id,
                          nullptr, nullptr);
}
#else
void SendStartVaultRequest(tcp::ConnectionPtr connection, const NonEmptyString& vault_label,
                           const fs::path& vault_dir, DiskUsage max_disk_usage) {
  DoSendStartVaultRequest(connection, vault_label, vault_dir, max_disk_usage, nullptr, nullptr,
                          nullptr);
}
#endif

void SendTakeOwnershipRequest(tcp::ConnectionPtr connection, const NonEmptyString& vault_label,
                              const fs::path& vault_dir, DiskUsage max_disk_usage) {
  protobuf::TakeOwnershipRequest message;
  message.set_label(vault_label.string());
  message.set_vault_dir(vault_dir.string());
  message.set_max_disk_usage(max_disk_usage.data);
  connection->Send(WrapMessage(std::make_pair(message.SerializeAsString(),
                   MessageType::kTakeOwnershipRequest)));
}

void SendVaultRunningResponse(tcp::ConnectionPtr connection,
                              const NonEmptyString& vault_label,
                              const passport::PmidAndSigner* const pmid_and_signer,
                              const maidsafe_error* const error) {
  protobuf::VaultRunningResponse message;
  if (error) {
    assert(!pmid_and_signer);
    message.set_label(vault_label.string());
    message.set_serialised_maidsafe_error(Serialise(*error).data);
  } else {
    assert(pmid_and_signer);
    message.set_label(vault_label.string());
    crypto::AES256Key symm_key{ RandomString(crypto::AES256_KeySize) };
    crypto::AES256InitialisationVector symm_iv{ RandomString(crypto::AES256_IVSize) };
    message.mutable_vault_keys()->set_aes256key(symm_key.string());
    message.mutable_vault_keys()->set_aes256iv(symm_iv.string());
    message.mutable_vault_keys()->set_encrypted_anpmid(
        passport::EncryptAnpmid(pmid_and_signer->second, symm_key, symm_iv)->string());
    message.mutable_vault_keys()->set_encrypted_pmid(
        passport::EncryptPmid(pmid_and_signer->first, symm_key, symm_iv)->string());
  }
  connection->Send(WrapMessage(std::make_pair(message.SerializeAsString(),
                   MessageType::kVaultRunningResponse)));
}

void SendVaultStarted(tcp::ConnectionPtr connection) {
  protobuf::VaultStarted message;
  message.set_process_id(process::GetProcessId());
  connection->Send(WrapMessage(std::make_pair(message.SerializeAsString(),
                                              MessageType::kVaultStarted)));
}

void SendVaultStartedResponse(VaultInfo& vault_info, crypto::AES256Key symm_key,
                              crypto::AES256InitialisationVector symm_iv) {
  protobuf::VaultStartedResponse message;
  message.set_aes256key(symm_key.string());
  message.set_aes256iv(symm_iv.string());
  message.set_encrypted_pmid(
      passport::EncryptPmid(vault_info.pmid_and_signer->first, symm_key, symm_iv)->string());
  message.set_vault_dir(vault_info.vault_dir.string());
  message.set_max_disk_usage(vault_info.max_disk_usage.data);
<<<<<<< HEAD
#ifdef TESTING
=======
  message.set_serialised_bootstrap_contacts(
      routing::SerialiseBootstrapContacts(bootstrap_contacts));
#ifdef USE_VLOGGING
  message.set_vlog_session_id(vault_info.vlog_session_id);
# ifdef TESTING
>>>>>>> 5396ee3e
  auto serialised_public_pmids = GetSerialisedPublicPmids();
  if (!serialised_public_pmids.empty())
    message.set_serialised_public_pmids(serialised_public_pmids);
  message.set_send_hostname_to_visualiser_server(vault_info.send_hostname_to_visualiser_server);
# endif
#endif
  vault_info.tcp_connection->Send(WrapMessage(std::make_pair(message.SerializeAsString(),
                                                             MessageType::kVaultStartedResponse)));
}

void SendJoinedNetwork(tcp::ConnectionPtr connection) {
  connection->Send(WrapMessage(std::make_pair(std::string{}, MessageType::kJoinedNetwork)));
}

void SendVaultShutdownRequest(tcp::ConnectionPtr connection) {
  connection->Send(WrapMessage(std::make_pair(std::string{}, MessageType::kVaultShutdownRequest)));
}

void SendMaxDiskUsageUpdate(tcp::ConnectionPtr connection, DiskUsage max_disk_usage) {
  protobuf::MaxDiskUsageUpdate message;
  message.set_max_disk_usage(max_disk_usage.data);
  connection->Send(WrapMessage(std::make_pair(message.SerializeAsString(),
                                              MessageType::kMaxDiskUsageUpdate)));
}

void SendLogMessage(tcp::ConnectionPtr connection, const std::string& log_message) {
  connection->Send(WrapMessage(std::make_pair(log_message, MessageType::kLogMessage)));
}

#ifdef TESTING
# ifdef USE_VLOGGING
void SendStartVaultRequest(tcp::ConnectionPtr connection, const NonEmptyString& vault_label,
                           const boost::filesystem::path& vault_dir, DiskUsage max_disk_usage,
                           const std::string& vlog_session_id,
                           bool send_hostname_to_visualiser_server) {
  DoSendStartVaultRequest(connection, vault_label, vault_dir, max_disk_usage, &vlog_session_id,
                          &send_hostname_to_visualiser_server, nullptr);
}

void SendStartVaultRequest(tcp::ConnectionPtr connection, const NonEmptyString& vault_label,
                           const boost::filesystem::path& vault_dir, DiskUsage max_disk_usage,
                           const std::string& vlog_session_id,
                           bool send_hostname_to_visualiser_server, int pmid_list_index) {
  DoSendStartVaultRequest(connection, vault_label, vault_dir, max_disk_usage, &vlog_session_id,
                          &send_hostname_to_visualiser_server, &pmid_list_index);
}
# else
void SendStartVaultRequest(tcp::ConnectionPtr connection, const NonEmptyString& vault_label,
                           const boost::filesystem::path& vault_dir, DiskUsage max_disk_usage,
                           int pmid_list_index) {
  DoSendStartVaultRequest(connection, vault_label, vault_dir, max_disk_usage, nullptr, nullptr,
                          &pmid_list_index);
}
# endif  // USE_VLOGGING

void SendMarkNetworkAsStableRequest(tcp::ConnectionPtr connection) {
  connection->Send(WrapMessage(std::make_pair(std::string{}, MessageType::kMarkNetworkAsStable)));
}

void SendNetworkStableRequest(tcp::ConnectionPtr connection) {
  connection->Send(WrapMessage(std::make_pair(std::string{}, MessageType::kNetworkStableRequest)));
}

void SendNetworkStableResponse(tcp::ConnectionPtr connection) {
  connection->Send(WrapMessage(std::make_pair(std::string{}, MessageType::kNetworkStableResponse)));
}
#endif

}  //  namespace vault_manager

}  //  namespace maidsafe<|MERGE_RESOLUTION|>--- conflicted
+++ resolved
@@ -145,20 +145,17 @@
       passport::EncryptPmid(vault_info.pmid_and_signer->first, symm_key, symm_iv)->string());
   message.set_vault_dir(vault_info.vault_dir.string());
   message.set_max_disk_usage(vault_info.max_disk_usage.data);
-<<<<<<< HEAD
-#ifdef TESTING
-=======
-  message.set_serialised_bootstrap_contacts(
-      routing::SerialiseBootstrapContacts(bootstrap_contacts));
 #ifdef USE_VLOGGING
   message.set_vlog_session_id(vault_info.vlog_session_id);
 # ifdef TESTING
->>>>>>> 5396ee3e
+  message.set_send_hostname_to_visualiser_server(vault_info.send_hostname_to_visualiser_server);
+# endif
+#endif
+
+#ifdef TESTING
   auto serialised_public_pmids = GetSerialisedPublicPmids();
   if (!serialised_public_pmids.empty())
     message.set_serialised_public_pmids(serialised_public_pmids);
-  message.set_send_hostname_to_visualiser_server(vault_info.send_hostname_to_visualiser_server);
-# endif
 #endif
   vault_info.tcp_connection->Send(WrapMessage(std::make_pair(message.SerializeAsString(),
                                                              MessageType::kVaultStartedResponse)));
