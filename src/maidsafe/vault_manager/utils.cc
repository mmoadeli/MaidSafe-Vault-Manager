/*  Copyright 2014 MaidSafe.net limited

    This MaidSafe Software is licensed to you under (1) the MaidSafe.net Commercial License,
    version 1.0 or later, or (2) The General Public License (GPL), version 3, depending on which
    licence you accepted on initial access to the Software (the "Licences").

    By contributing code to the MaidSafe Software, or to this project generally, you agree to be
    bound by the terms of the MaidSafe Contributor Agreement, version 1.0, found in the root
    directory of this project at LICENSE, COPYING and CONTRIBUTOR respectively and also
    available at: http://www.maidsafe.net/licenses

    Unless required by applicable law or agreed to in writing, the MaidSafe Software distributed
    under the GPL Licence is distributed on an "AS IS" BASIS, WITHOUT WARRANTIES OR CONDITIONS
    OF ANY KIND, either express or implied.

    See the Licences for the specific language governing permissions and limitations relating to
    use of the MaidSafe Software.                                                                 */

#include "maidsafe/vault_manager/utils.h"

#include <algorithm>
#include <cctype>
#include <functional>
#include <iterator>
#include <limits>
#include <mutex>

#include "boost/filesystem/operations.hpp"

#include "maidsafe/common/error.h"
#include "maidsafe/common/log.h"
#include "maidsafe/common/make_unique.h"
#include "maidsafe/common/utils.h"
#include "maidsafe/passport/passport.h"

#include "maidsafe/vault_manager/interprocess_messages.pb.h"
#include "maidsafe/vault_manager/vault_info.pb.h"
#include "maidsafe/vault_manager/vault_info.h"

namespace fs = boost::filesystem;

namespace maidsafe {

namespace vault_manager {

namespace {

#ifdef TESTING
std::once_flag test_env_flag;
tcp::Port g_test_vault_manager_port(0);
fs::path g_test_env_root_dir, g_path_to_vault;
bool g_using_default_environment(true);
std::vector<passport::PmidAndSigner> g_pmids_and_signers;
std::vector<passport::PublicPmid> g_public_pmids;
std::string g_serialised_public_pmids;


// Parsing public Pmid list
std::vector<passport::PublicPmid> ParsePublicPmidList(const std::string& serialised_public_pmids) {
  protobuf::PublicPmidList proto_public_pmids{
      ParseProto<protobuf::PublicPmidList>(serialised_public_pmids) };
  std::vector<passport::PublicPmid> public_pmids;
  public_pmids.reserve(proto_public_pmids.public_pmids_size());
  for (const auto& i : proto_public_pmids.public_pmids()) {
    passport::PublicPmid public_pmid(passport::PublicPmid::Name(Identity(i.public_pmid_name())),
        passport::PublicPmid::serialised_type(NonEmptyString(i.public_pmid())));
    public_pmids.push_back(public_pmid);
  }
  return public_pmids;
}
#endif

}  // unnamed namespace


namespace detail {

template <>
std::unique_ptr<VaultConfig> Parse<std::unique_ptr<VaultConfig>>(const std::string& message) {
  protobuf::VaultStartedResponse
      vault_started_response{ ParseProto<protobuf::VaultStartedResponse>(message) };
  passport::Pmid pmid = { passport::DecryptPmid(
      crypto::CipherText{ NonEmptyString{ vault_started_response.encrypted_pmid() } },
      crypto::AES256Key{ vault_started_response.aes256key() },
      crypto::AES256InitialisationVector{ vault_started_response.aes256iv() }) };
  boost::filesystem::path vault_dir(vault_started_response.vault_dir());
  DiskUsage max_disk_usage(vault_started_response.max_disk_usage());
  auto vault_config = maidsafe::make_unique<VaultConfig>(pmid, vault_dir, max_disk_usage);
#ifdef TESTING
  if (vault_started_response.has_serialised_public_pmids())
    vault_config->test_config.public_pmid_list = ParsePublicPmidList(
        vault_started_response.serialised_public_pmids());
#endif
  return vault_config;
}


template <>
std::unique_ptr<asymm::PlainText> Parse<std::unique_ptr<asymm::PlainText>>(
    const std::string& message) {
  protobuf::Challenge challenge{ ParseProto<protobuf::Challenge>(message) };
  return maidsafe::make_unique<asymm::PlainText>(challenge.plaintext());
}

}  // namespace detail

void ToProtobuf(crypto::AES256Key symm_key, crypto::AES256InitialisationVector symm_iv,
                const VaultInfo& vault_info, protobuf::VaultInfo* protobuf_vault_info) {
  protobuf_vault_info->set_pmid(
      passport::EncryptPmid(vault_info.pmid_and_signer->first, symm_key, symm_iv)->string());
  protobuf_vault_info->set_anpmid(
      passport::EncryptAnpmid(vault_info.pmid_and_signer->second, symm_key, symm_iv)->string());
  protobuf_vault_info->set_vault_dir(vault_info.vault_dir.string());
  protobuf_vault_info->set_label(vault_info.label.string());
  if (vault_info.max_disk_usage != 0U)
    protobuf_vault_info->set_max_disk_usage(vault_info.max_disk_usage.data);
  if (vault_info.owner_name->IsInitialised())
    protobuf_vault_info->set_owner_name(vault_info.owner_name->string());
}

void FromProtobuf(crypto::AES256Key symm_key, crypto::AES256InitialisationVector symm_iv,
                  const protobuf::VaultInfo& protobuf_vault_info, VaultInfo& vault_info) {
  vault_info.pmid_and_signer = std::make_shared<passport::PmidAndSigner>(std::make_pair(
    passport::DecryptPmid(
        crypto::CipherText{ NonEmptyString{ protobuf_vault_info.pmid() } }, symm_key, symm_iv),
    passport::DecryptAnpmid(
        crypto::CipherText{ NonEmptyString{ protobuf_vault_info.anpmid() } }, symm_key, symm_iv)));
  vault_info.vault_dir = protobuf_vault_info.vault_dir();
  vault_info.label = NonEmptyString{ protobuf_vault_info.label() };
  if (protobuf_vault_info.has_max_disk_usage())
    vault_info.max_disk_usage = DiskUsage{ protobuf_vault_info.max_disk_usage() };
  if (protobuf_vault_info.has_owner_name()) {
    vault_info.owner_name =
        passport::PublicMaid::Name{ Identity{ protobuf_vault_info.owner_name() } };
  }
}

std::string WrapMessage(MessageAndType message_and_type) {
  protobuf::WrapperMessage wrapper_message;
  wrapper_message.set_payload(message_and_type.first);
  wrapper_message.set_type(static_cast<int32_t>(message_and_type.second));
  return wrapper_message.SerializeAsString();
}

MessageAndType UnwrapMessage(std::string wrapped_message) {
  protobuf::WrapperMessage wrapper;
  if (!wrapper.ParseFromString(wrapped_message)) {
    LOG(kError) << "Failed to unwrap message";
    BOOST_THROW_EXCEPTION(MakeError(CommonErrors::parsing_error));
  }

  return std::make_pair(wrapper.payload(), static_cast<MessageType>(wrapper.type()));
}

NonEmptyString GenerateLabel() {
  std::string label{ RandomAlphaNumericString(4) };
  for (int i(0); i < 4; ++i)
    label += ("-" + RandomAlphaNumericString(4));
  std::transform(std::begin(label), std::end(label), std::begin(label),
                 std::ptr_fun<int, int>(std::toupper));
  return NonEmptyString{ label };
}

tcp::Port GetInitialListeningPort() {
#ifdef TESTING
  return GetTestVaultManagerPort() == 0 ? kLivePort + 100 : GetTestVaultManagerPort();
#else
  return kLivePort;
#endif
}

#ifdef TESTING
namespace test {

<<<<<<< HEAD
void SetEnvironment(transport::Port test_vault_manager_port, const fs::path& test_env_root_dir,
    const fs::path& path_to_vault, int pmid_list_size) {
=======
void SetEnvironment(tcp::Port test_vault_manager_port, const fs::path& test_env_root_dir,
    const fs::path& path_to_vault, const routing::BootstrapContacts& bootstrap_contacts,
    int pmid_list_size) {
>>>>>>> c9116225
  std::call_once(test_env_flag, [=] {
    if (!fs::exists(test_env_root_dir) || !fs::is_directory(test_env_root_dir)) {
      LOG(kError) << test_env_root_dir << " doesn't exist or is not a directory.";
      BOOST_THROW_EXCEPTION(MakeError(CommonErrors::not_a_directory));
    }
    g_test_vault_manager_port = test_vault_manager_port;
    g_test_env_root_dir = test_env_root_dir;
    g_path_to_vault = path_to_vault;
    protobuf::PublicPmidList protobuf_public_pmid_list;
    for (int i(0); i < pmid_list_size; ++i) {
      g_pmids_and_signers.emplace_back(passport::CreatePmidAndSigner());
      g_public_pmids.emplace_back(passport::PublicPmid{ g_pmids_and_signers.back().first });
      auto protobuf_public_pmid(protobuf_public_pmid_list.add_public_pmids());
      protobuf_public_pmid->set_public_pmid_name(g_public_pmids.back().name()->string());
      protobuf_public_pmid->set_public_pmid(g_public_pmids.back().Serialise()->string());
    }
    if (!g_public_pmids.empty())
      g_serialised_public_pmids = protobuf_public_pmid_list.SerializeAsString();
    g_using_default_environment = false;
  });
}

}  // namespace test

tcp::Port GetTestVaultManagerPort() { return g_test_vault_manager_port; }
fs::path GetTestEnvironmentRootDir() { return g_test_env_root_dir; }
fs::path GetPathToVault() { return g_path_to_vault; }
passport::PmidAndSigner GetPmidAndSigner(int index) { return g_pmids_and_signers.at(index); }
std::vector<passport::PublicPmid> GetPublicPmids() { return g_public_pmids; }
std::string GetSerialisedPublicPmids() { return g_serialised_public_pmids; }
#endif  // TESTING

}  //  namespace vault_manager

}  //  namespace maidsafe<|MERGE_RESOLUTION|>--- conflicted
+++ resolved
@@ -172,14 +172,8 @@
 #ifdef TESTING
 namespace test {
 
-<<<<<<< HEAD
-void SetEnvironment(transport::Port test_vault_manager_port, const fs::path& test_env_root_dir,
+void SetEnvironment(tcp::Port test_vault_manager_port, const fs::path& test_env_root_dir,
     const fs::path& path_to_vault, int pmid_list_size) {
-=======
-void SetEnvironment(tcp::Port test_vault_manager_port, const fs::path& test_env_root_dir,
-    const fs::path& path_to_vault, const routing::BootstrapContacts& bootstrap_contacts,
-    int pmid_list_size) {
->>>>>>> c9116225
   std::call_once(test_env_flag, [=] {
     if (!fs::exists(test_env_root_dir) || !fs::is_directory(test_env_root_dir)) {
       LOG(kError) << test_env_root_dir << " doesn't exist or is not a directory.";
