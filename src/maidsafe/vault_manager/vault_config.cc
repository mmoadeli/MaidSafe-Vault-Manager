--- conflicted
+++ resolved
@@ -30,44 +30,32 @@
                          const DiskUsage& max_disk_usage_in)
     : pmid(pmid_in),
       vault_dir(vault_dir_in),
-<<<<<<< HEAD
-=======
       max_disk_usage(max_disk_usage_in),
-      vlog_session_id(),
->>>>>>> 5396ee3e
 #ifdef TESTING
       test_config(),
       send_hostname_to_visualiser_server(false),
 #endif
-      max_disk_usage(max_disk_usage_in) {}
+      vlog_session_id() {}
 
 VaultConfig::VaultConfig(const VaultConfig& other)
     : pmid(other.pmid),
       vault_dir(other.vault_dir),
-<<<<<<< HEAD
-=======
       max_disk_usage(other.max_disk_usage),
-      vlog_session_id(other.vlog_session_id),
->>>>>>> 5396ee3e
 #ifdef TESTING
       test_config(other.test_config),
       send_hostname_to_visualiser_server(other.send_hostname_to_visualiser_server),
 #endif
-      max_disk_usage(other.max_disk_usage) {}
+      vlog_session_id(other.vlog_session_id) {}
 
 VaultConfig::VaultConfig(VaultConfig&& other)
     : pmid(std::move(other.pmid)),
       vault_dir(std::move(other.vault_dir)),
-<<<<<<< HEAD
-=======
       max_disk_usage(std::move(other.max_disk_usage)),
-      vlog_session_id(std::move(other.vlog_session_id)),
->>>>>>> 5396ee3e
 #ifdef TESTING
       test_config(std::move(other.test_config)),
       send_hostname_to_visualiser_server(std::move(other.send_hostname_to_visualiser_server)),
 #endif
-      max_disk_usage(std::move(other.max_disk_usage)) {}
+      vlog_session_id(std::move(other.vlog_session_id)) {}
 
 VaultConfig& VaultConfig::operator=(VaultConfig other) {
   swap(*this, other);
@@ -78,16 +66,12 @@
   using std::swap;
   swap(lhs.pmid, rhs.pmid);
   swap(lhs.vault_dir, rhs.vault_dir);
-<<<<<<< HEAD
-=======
   swap(lhs.max_disk_usage, rhs.max_disk_usage);
-  swap(lhs.vlog_session_id, rhs.vlog_session_id);
->>>>>>> 5396ee3e
 #ifdef TESTING
   swap(lhs.test_config, rhs.test_config);
   swap(lhs.send_hostname_to_visualiser_server, rhs.send_hostname_to_visualiser_server);
 #endif
-  swap(lhs.max_disk_usage, rhs.max_disk_usage);
+  swap(lhs.vlog_session_id, rhs.vlog_session_id);
 }
 
 
