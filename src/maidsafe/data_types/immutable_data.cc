--- conflicted
+++ resolved
@@ -29,7 +29,6 @@
   return *this;
 }
 
-<<<<<<< HEAD
 ImmutableData::ImmutableData(ImmutableData&& other)
     : name_(std::move(other.name_)),
       data_(std::move(other.data_)) {}
@@ -44,22 +43,6 @@
     : name_(name),
       data_(content) {
   Validate();
-=======
-ImmutableData::ImmutableData(const NonEmptyString& serialised_data) : data_(), name_() {
-  data_types::proto::Content data_proto;
-  if (data_proto.ParseFromString(serialised_data.string())) {
-    data_ = NonEmptyString(data_proto.data());
-    name_.data = crypto::Hash<crypto::SHA512>(data_);
-    // Validate();
-  } else {
-    ThrowError(CommonErrors::invalid_parameter);
-  }
-}
-
-void ImmutableData::Validate() {
-  if (name_.data != crypto::Hash<crypto::SHA512>(data_))
-    ThrowError(CommonErrors::hashing_error);
->>>>>>> ee43b9c1
 }
 
 ImmutableData::ImmutableData(const name_type& name,
@@ -69,7 +52,6 @@
   Validate();
 }
 
-<<<<<<< HEAD
 void ImmutableData::Validate() const {
   if (name_.data != crypto::Hash<crypto::SHA512>(data_))
     ThrowError(CommonErrors::hashing_error);
@@ -77,16 +59,6 @@
 
 ImmutableData::serialised_type ImmutableData::Serialise() const {
   return serialised_type(data_);
-=======
-NonEmptyString ImmutableData::Serialise() const {
-  data_types::proto::Content data_proto;
-  data_proto.set_data(data_.string());
-  return NonEmptyString(data_proto.SerializeAsString());
 }
 
-NonEmptyString ImmutableData::data() const {
-  return data_;
->>>>>>> ee43b9c1
-}
-
-}  // namespace maidsafe
+}  // namespace maidsafe